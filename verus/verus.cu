#include <miner.h>

#include <cuda_helper.h>



#define saes_data(w) {\
    w(0x63), w(0x7c), w(0x77), w(0x7b), w(0xf2), w(0x6b), w(0x6f), w(0xc5),\
    w(0x30), w(0x01), w(0x67), w(0x2b), w(0xfe), w(0xd7), w(0xab), w(0x76),\
    w(0xca), w(0x82), w(0xc9), w(0x7d), w(0xfa), w(0x59), w(0x47), w(0xf0),\
    w(0xad), w(0xd4), w(0xa2), w(0xaf), w(0x9c), w(0xa4), w(0x72), w(0xc0),\
    w(0xb7), w(0xfd), w(0x93), w(0x26), w(0x36), w(0x3f), w(0xf7), w(0xcc),\
    w(0x34), w(0xa5), w(0xe5), w(0xf1), w(0x71), w(0xd8), w(0x31), w(0x15),\
    w(0x04), w(0xc7), w(0x23), w(0xc3), w(0x18), w(0x96), w(0x05), w(0x9a),\
    w(0x07), w(0x12), w(0x80), w(0xe2), w(0xeb), w(0x27), w(0xb2), w(0x75),\
    w(0x09), w(0x83), w(0x2c), w(0x1a), w(0x1b), w(0x6e), w(0x5a), w(0xa0),\
    w(0x52), w(0x3b), w(0xd6), w(0xb3), w(0x29), w(0xe3), w(0x2f), w(0x84),\
    w(0x53), w(0xd1), w(0x00), w(0xed), w(0x20), w(0xfc), w(0xb1), w(0x5b),\
    w(0x6a), w(0xcb), w(0xbe), w(0x39), w(0x4a), w(0x4c), w(0x58), w(0xcf),\
    w(0xd0), w(0xef), w(0xaa), w(0xfb), w(0x43), w(0x4d), w(0x33), w(0x85),\
    w(0x45), w(0xf9), w(0x02), w(0x7f), w(0x50), w(0x3c), w(0x9f), w(0xa8),\
    w(0x51), w(0xa3), w(0x40), w(0x8f), w(0x92), w(0x9d), w(0x38), w(0xf5),\
    w(0xbc), w(0xb6), w(0xda), w(0x21), w(0x10), w(0xff), w(0xf3), w(0xd2),\
    w(0xcd), w(0x0c), w(0x13), w(0xec), w(0x5f), w(0x97), w(0x44), w(0x17),\
    w(0xc4), w(0xa7), w(0x7e), w(0x3d), w(0x64), w(0x5d), w(0x19), w(0x73),\
    w(0x60), w(0x81), w(0x4f), w(0xdc), w(0x22), w(0x2a), w(0x90), w(0x88),\
    w(0x46), w(0xee), w(0xb8), w(0x14), w(0xde), w(0x5e), w(0x0b), w(0xdb),\
    w(0xe0), w(0x32), w(0x3a), w(0x0a), w(0x49), w(0x06), w(0x24), w(0x5c),\
    w(0xc2), w(0xd3), w(0xac), w(0x62), w(0x91), w(0x95), w(0xe4), w(0x79),\
    w(0xe7), w(0xc8), w(0x37), w(0x6d), w(0x8d), w(0xd5), w(0x4e), w(0xa9),\
    w(0x6c), w(0x56), w(0xf4), w(0xea), w(0x65), w(0x7a), w(0xae), w(0x08),\
    w(0xba), w(0x78), w(0x25), w(0x2e), w(0x1c), w(0xa6), w(0xb4), w(0xc6),\
    w(0xe8), w(0xdd), w(0x74), w(0x1f), w(0x4b), w(0xbd), w(0x8b), w(0x8a),\
    w(0x70), w(0x3e), w(0xb5), w(0x66), w(0x48), w(0x03), w(0xf6), w(0x0e),\
    w(0x61), w(0x35), w(0x57), w(0xb9), w(0x86), w(0xc1), w(0x1d), w(0x9e),\
    w(0xe1), w(0xf8), w(0x98), w(0x11), w(0x69), w(0xd9), w(0x8e), w(0x94),\
    w(0x9b), w(0x1e), w(0x87), w(0xe9), w(0xce), w(0x55), w(0x28), w(0xdf),\
    w(0x8c), w(0xa1), w(0x89), w(0x0d), w(0xbf), w(0xe6), w(0x42), w(0x68),\
    w(0x41), w(0x99), w(0x2d), w(0x0f), w(0xb0), w(0x54), w(0xbb), w(0x16) }

#define SAES_WPOLY           0x011b

#define saes_b2w(b0, b1, b2, b3) (((uint32_t)(b3) << 24) | \
    ((uint32_t)(b2) << 16) | ((uint32_t)(b1) << 8) | (b0))

#define saes_f2(x)   ((x<<1) ^ (((x>>7) & 1) * SAES_WPOLY))
#define saes_f3(x)   (saes_f2(x) ^ x)
#define saes_h0(x)   (x)

#define saes_u0(p)   saes_b2w(saes_f2(p),          p,          p, saes_f3(p))
#define saes_u1(p)   saes_b2w(saes_f3(p), saes_f2(p),          p,          p)
#define saes_u2(p)   saes_b2w(         p, saes_f3(p), saes_f2(p),          p)
#define saes_u3(p)   saes_b2w(         p,          p, saes_f3(p), saes_f2(p))

__device__ const uint32_t saes_table[4][256] = { saes_data(saes_u0), saes_data(saes_u1), saes_data(saes_u2), saes_data(saes_u3) };



typedef uint4 uint128m;
#define GPU_DEBUG
#define VERUS_KEY_SIZE 8832
#define VERUS_KEY_SIZE128 552
#define THREADS 64
#define INNERLOOP 16

#define AES2_EMU(s0, s1, rci) \
  aesenc(&s0, &rc[rci],sharedMemory1); \
  aesenc(&s1, &rc[rci + 1],sharedMemory1); \
  aesenc(&s0, &rc[rci + 2],sharedMemory1); \
  aesenc(&s1, &rc[rci + 3],sharedMemory1);

<<<<<<< HEAD
#define AES4(s0, s1, s2, s3, rci) \
=======
#define AES4(s0, s1, s2, s3, rci) \
>>>>>>> e3fc358e
  aesenc(&s0, &rc[rci],sharedMemory1); \
  aesenc(&s1, &rc[rci + 1],sharedMemory1); \
  aesenc(&s2, &rc[rci + 2],sharedMemory1); \
  aesenc(&s3, &rc[rci + 3],sharedMemory1); \
  aesenc(&s0, &rc[rci + 4], sharedMemory1); \
  aesenc(&s1, &rc[rci + 5], sharedMemory1); \
  aesenc(&s2, &rc[rci + 6], sharedMemory1); \
  aesenc(&s3, &rc[rci + 7], sharedMemory1);


<<<<<<< HEAD
#define AES4_LAST(s3, rci) \
=======
#define AES4_LAST(s3, rci) \
>>>>>>> e3fc358e
  aesenc(&s3, &rc[rci + 2],sharedMemory1); \
  aesenc(&s3, &rc[rci + 6], sharedMemory1); \


#define TRUNCSTORE(out, s4) \
  *(uint32_t*)(out + 28) = s4.y;

#define MIX2_EMU(s0, s1) \
  _mm_unpackboth_epi32_emu(s0, s1)

#define MIX4(s0, s1, s2, s3) \
  tmp  = _mm_unpacklo_epi32_emu(s0, s1); \
  s0 = _mm_unpackhi_epi32_emu(s0, s1); \
  s1 = _mm_unpacklo_epi32_emu(s2, s3); \
  s2 = _mm_unpackhi_epi32_emu(s2, s3); \
  s3 = _mm_unpacklo_epi32_emu(s0, s2); \
  s0 = _mm_unpackhi_epi32_emu(s0, s2); \
  s2 = _mm_unpackhi_epi32_emu(s1, tmp); \
  s1 = _mm_unpacklo_epi32_emu(s1, tmp);

#define MIX4_LASTBUT1(s0, s1, s2, s3) \
  tmp  = _mm_unpacklo_epi32_emu(s0, s1); \
  s1 = _mm_unpacklo_epi32_emu(s2, s3); \
  s2 = _mm_unpackhi_epi32_emu(s1, tmp); 


__host__ void verus_setBlock(uint8_t *blockf, uint32_t *pTargetIn, uint8_t *lkey, int thr_id);

<<<<<<< HEAD
=======
/*
__device__ const uint32_t sbox[] = {
	0x7b777c63, 0xc56f6bf2, 0x2b670130, 0x76abd7fe, 0x7dc982ca, 0xf04759fa, 0xafa2d4ad, 0xc072a49c, 0x2693fdb7, 0xccf73f36, 0xf1e5a534, 0x1531d871, 0xc323c704, 0x9a059618, 0xe2801207, 0x75b227eb, 0x1a2c8309, 0xa05a6e1b, 0xb3d63b52, 0x842fe329, 0xed00d153, 0x5bb1fc20, 0x39becb6a, 0xcf584c4a, 0xfbaaefd0, 0x85334d43, 0x7f02f945, 0xa89f3c50, 0x8f40a351, 0xf5389d92, 0x21dab6bc, 0xd2f3ff10, 0xec130ccd, 0x1744975f, 0x3d7ea7c4, 0x73195d64, 0xdc4f8160, 0x88902a22, 0x14b8ee46, 0xdb0b5ede, 0x0a3a32e0, 0x5c240649, 0x62acd3c2, 0x79e49591, 0x6d37c8e7, 0xa94ed58d, 0xeaf4566c, 0x08ae7a65, 0x2e2578ba, 0xc6b4a61c, 0x1f74dde8, 0x8a8bbd4b, 0x66b53e70, 0x0ef60348, 0xb9573561, 0x9e1dc186, 0x1198f8e1, 0x948ed969, 0xe9871e9b, 0xdf2855ce, 0x0d89a18c, 0x6842e6bf, 0x0f2d9941, 0x16bb54b0,
	0x7b777c63, 0xc56f6bf2, 0x2b670130, 0x76abd7fe, 0x7dc982ca, 0xf04759fa, 0xafa2d4ad, 0xc072a49c, 0x2693fdb7, 0xccf73f36, 0xf1e5a534, 0x1531d871, 0xc323c704, 0x9a059618, 0xe2801207, 0x75b227eb, 0x1a2c8309, 0xa05a6e1b, 0xb3d63b52, 0x842fe329, 0xed00d153, 0x5bb1fc20, 0x39becb6a, 0xcf584c4a, 0xfbaaefd0, 0x85334d43, 0x7f02f945, 0xa89f3c50, 0x8f40a351, 0xf5389d92, 0x21dab6bc, 0xd2f3ff10, 0xec130ccd, 0x1744975f, 0x3d7ea7c4, 0x73195d64, 0xdc4f8160, 0x88902a22, 0x14b8ee46, 0xdb0b5ede, 0x0a3a32e0, 0x5c240649, 0x62acd3c2, 0x79e49591, 0x6d37c8e7, 0xa94ed58d, 0xeaf4566c, 0x08ae7a65, 0x2e2578ba, 0xc6b4a61c, 0x1f74dde8, 0x8a8bbd4b, 0x66b53e70, 0x0ef60348, 0xb9573561, 0x9e1dc186, 0x1198f8e1, 0x948ed969, 0xe9871e9b, 0xdf2855ce, 0x0d89a18c, 0x6842e6bf, 0x0f2d9941, 0x16bb54b0,
	0x7b777c63, 0xc56f6bf2, 0x2b670130, 0x76abd7fe, 0x7dc982ca, 0xf04759fa, 0xafa2d4ad, 0xc072a49c, 0x2693fdb7, 0xccf73f36, 0xf1e5a534, 0x1531d871, 0xc323c704, 0x9a059618, 0xe2801207, 0x75b227eb, 0x1a2c8309, 0xa05a6e1b, 0xb3d63b52, 0x842fe329, 0xed00d153, 0x5bb1fc20, 0x39becb6a, 0xcf584c4a, 0xfbaaefd0, 0x85334d43, 0x7f02f945, 0xa89f3c50, 0x8f40a351, 0xf5389d92, 0x21dab6bc, 0xd2f3ff10, 0xec130ccd, 0x1744975f, 0x3d7ea7c4, 0x73195d64, 0xdc4f8160, 0x88902a22, 0x14b8ee46, 0xdb0b5ede, 0x0a3a32e0, 0x5c240649, 0x62acd3c2, 0x79e49591, 0x6d37c8e7, 0xa94ed58d, 0xeaf4566c, 0x08ae7a65, 0x2e2578ba, 0xc6b4a61c, 0x1f74dde8, 0x8a8bbd4b, 0x66b53e70, 0x0ef60348, 0xb9573561, 0x9e1dc186, 0x1198f8e1, 0x948ed969, 0xe9871e9b, 0xdf2855ce, 0x0d89a18c, 0x6842e6bf, 0x0f2d9941, 0x16bb54b0,
	0x7b777c63, 0xc56f6bf2, 0x2b670130, 0x76abd7fe, 0x7dc982ca, 0xf04759fa, 0xafa2d4ad, 0xc072a49c, 0x2693fdb7, 0xccf73f36, 0xf1e5a534, 0x1531d871, 0xc323c704, 0x9a059618, 0xe2801207, 0x75b227eb, 0x1a2c8309, 0xa05a6e1b, 0xb3d63b52, 0x842fe329, 0xed00d153, 0x5bb1fc20, 0x39becb6a, 0xcf584c4a, 0xfbaaefd0, 0x85334d43, 0x7f02f945, 0xa89f3c50, 0x8f40a351, 0xf5389d92, 0x21dab6bc, 0xd2f3ff10, 0xec130ccd, 0x1744975f, 0x3d7ea7c4, 0x73195d64, 0xdc4f8160, 0x88902a22, 0x14b8ee46, 0xdb0b5ede, 0x0a3a32e0, 0x5c240649, 0x62acd3c2, 0x79e49591, 0x6d37c8e7, 0xa94ed58d, 0xeaf4566c, 0x08ae7a65, 0x2e2578ba, 0xc6b4a61c, 0x1f74dde8, 0x8a8bbd4b, 0x66b53e70, 0x0ef60348, 0xb9573561, 0x9e1dc186, 0x1198f8e1, 0x948ed969, 0xe9871e9b, 0xdf2855ce, 0x0d89a18c, 0x6842e6bf, 0x0f2d9941, 0x16bb54b0
};
*/
//#define XT(x) (((x) << 1) ^ (((x) >> 7) ? 0x1b : 0))
>>>>>>> e3fc358e

__global__ void verus_gpu_hash(uint32_t threads, uint32_t startNonce, uint32_t *resNonce, uint128m * d_key_input, uint128m * d_mid, uint32_t *d_fix_r, uint32_t *d_fix_rex);
__global__ void verus_gpu_final(uint32_t threads, uint32_t startNonce, uint32_t *resNonce, uint128m * d_key_input, const  uint128m * d_mid);
__global__ void verus_extra_gpu_prepare(const uint32_t threads, uint128m * d_key_input);
__global__ void verus_extra_gpu_fix(const uint32_t threads, uint128m * d_key_input, uint32_t *d_fix_r, uint32_t *d_fix_rex);


static uint32_t *d_nonces[MAX_GPUS];
static uint32_t *d_fix_rand[MAX_GPUS];
static uint32_t *d_fix_randex[MAX_GPUS];
static uint4 *d_long_keys[MAX_GPUS];

static uint4 *d_mid[MAX_GPUS];

static cudaStream_t streams[MAX_GPUS];
static uint8_t run[MAX_GPUS];

__device__ __constant__ uint128m vkey[VERUS_KEY_SIZE128];
__device__ __constant__ uint128m blockhash_half[4];
__device__ __constant__ uint32_t ptarget[8];

__host__
void verus_init(int thr_id, uint32_t throughput)
{
	//cudaFuncSetCacheConfig(verus_gpu_hash, cudaFuncCachePreferL1);
	CUDA_SAFE_CALL(cudaMalloc(&d_nonces[thr_id], 1 * sizeof(uint32_t)));

	CUDA_SAFE_CALL(cudaMalloc(&d_long_keys[thr_id], throughput * VERUS_KEY_SIZE));
	CUDA_SAFE_CALL(cudaMalloc(&d_mid[thr_id], throughput * 16));
	CUDA_SAFE_CALL(cudaMalloc(&d_fix_rand[thr_id], throughput * sizeof(uint32_t) * 32));
	CUDA_SAFE_CALL(cudaMalloc(&d_fix_randex[thr_id], throughput * sizeof(uint32_t) * 32));

};

__host__
void verus_setBlock(uint8_t *blockf, uint32_t *pTargetIn, uint8_t *lkey, int thr_id, uint32_t throughput)
{
	CUDA_SAFE_CALL(cudaMemcpyToSymbol(ptarget, (void**)pTargetIn, 8 * sizeof(uint32_t), 0, cudaMemcpyHostToDevice));
	CUDA_SAFE_CALL(cudaMemcpyToSymbol(blockhash_half, (void**)blockf, 64 * sizeof(uint8_t), 0, cudaMemcpyHostToDevice));
	CUDA_SAFE_CALL(cudaMemcpyToSymbol(vkey,(void**)lkey, VERUS_KEY_SIZE * sizeof(uint8_t), 0, cudaMemcpyHostToDevice));
	dim3 grid2(throughput);
	verus_extra_gpu_prepare << <grid2, 128 >> > (0, d_long_keys[thr_id]); //setup global mem with lots of keys	

};
__host__
void verus_hash(int thr_id, uint32_t threads, uint32_t startNonce, uint32_t *resNonces)
{
	cudaMemset(d_nonces[thr_id], 0xff, 1 * sizeof(uint32_t));
	const uint32_t threadsperblock = THREADS;
	const uint32_t threadsperblock2 = 256;

	dim3 grid((threads + threadsperblock - 1) / threadsperblock);
	dim3 grid3((threads + threadsperblock2 - 1) / threadsperblock2);
	dim3 grid2(threads);
	dim3 block(threadsperblock);


	if (run[thr_id] == 0) {
		cudaStreamCreate(&streams[thr_id]);
		run[thr_id] = 1;
	}
//	verus_extra_gpu_prepare << <grid2, 128 >> > (0, d_long_keys[thr_id]); //setup global mem with lots of keys	
	verus_gpu_hash << <grid, block, 0, streams[thr_id] >> >(threads, startNonce, d_nonces[thr_id], d_long_keys[thr_id], d_mid[thr_id], d_fix_rand[thr_id], d_fix_randex[thr_id]);
	verus_gpu_final << <grid3, 256, 0, streams[thr_id] >> >(threads, startNonce, d_nonces[thr_id], d_long_keys[thr_id], d_mid[thr_id]);
	verus_extra_gpu_fix << <grid2, 32, 0, streams[thr_id] >> > (0, d_long_keys[thr_id], d_fix_rand[thr_id], d_fix_randex[thr_id]); //setup global mem with lots of keys	
	CUDA_SAFE_CALL(cudaMemcpy(resNonces, d_nonces[thr_id], 1 * sizeof(uint32_t), cudaMemcpyDeviceToHost));

};
__device__ __forceinline__
uint32_t xor3x(uint32_t a, uint32_t b, uint32_t c) {
	uint32_t result;
#if __CUDA_ARCH__ >= 500 && CUDA_VERSION >= 7050
	asm("lop3.b32 %0, %1, %2, %3, 0x96;" : "=r"(result) : "r"(a), "r"(b), "r"(c)); //0x96 = 0xF0 ^ 0xCC ^ 0xAA
#else
	result = a^b^c;
#endif
	return result;
}

__device__  __forceinline__  uint128m _mm_xor_si128_emu(uint128m a, uint128m b)
{
	uint128m result;
	asm("xor.b32 %0, %1, %2; // xor1" : "=r"(result.x) : "r"(a.x), "r"(b.x));
	asm("xor.b32 %0, %1, %2; // xor1" : "=r"(result.y) : "r"(a.y), "r"(b.y));
	asm("xor.b32 %0, %1, %2; // xor1" : "=r"(result.z) : "r"(a.z), "r"(b.z));
	asm("xor.b32 %0, %1, %2; // xor1" : "=r"(result.w) : "r"(a.w), "r"(b.w));
	return result;


}


__device__  __forceinline__  uint32_t XT4(uint32_t b)
{
	uint32_t tmp1,tmp2,tmp3;
	
	tmp1 = (b << 1) & 0xfefefefe;
	tmp2 = (b >> 7) & 0x1010101;
	asm("mul.lo.u32 %0, %1, 27; ": "=r"(tmp3) : "r"(tmp2));
	asm("xor.b32 %0, %1, %2; // xor1" : "=r"(tmp2) : "r"(tmp1), "r"(tmp3));
	
	return tmp2;
}

__device__  uint128m _mm_clmulepi64_si128_emu(uint128m ai, uint128m bi, int imm)
{
	uint64_t a = ((uint64_t*)&ai)[0]; // (0xffffffffull & ai.x) | ((0x00000000ffffffffull & ai.y) << 32);//+ (imm & 1));

	uint64_t b = ((uint64_t*)&bi)[1]; // (0xffffffffull & bi.z) | ((0x00000000ffffffffull & bi.w) << 32);
	
//	uint8_t  i; 
//	uint2 u[8];
	uint64_t r[2]; //uint128m r;
	//uint2 tmp;

if(__popcll(a) > __popcll(b)){

a=b;b= ((uint64_t*)&ai)[0];
}
r[0] =0; r[1] =0;

uint64_t w = a; int counter=0; int first;

while((first=__clzll(w)+1) !=65 ){
w <<=(first);
counter+=(first);

r[0] ^= b << (64 - counter);
r[1] ^= b >> ((counter));
};


 /*
//      XCHG(a,b);
	u[0].x = 0; //000 x b u[0].y = 0;
}
     
	u[1].x = bi.z; //001 x b u[1].y = bi.w; //001 x   
          
	u[2].x = u[1].x << 1; //010 x b
  u[2].y = __funnelshift_l(u[1].x, u[1].y, 1); //010 x b
     
	u[3].x = u[2].x ^ bi.z;  //011 x b
  u[3].y = u[2].y ^ bi.w;  //011 x b
   
	u[4].x = u[2].x << 1; //100 x b
  u[4].y = __funnelshift_l(u[2].x, u[2].y, 1); //010 x b
   
	u[5].x = u[4].x ^ bi.z;  //101 x b
  u[5].y = u[4].y ^ bi.w;  //101 x b
   
	u[6].x = u[3].x << 1; //110 x b
  u[6].y = __funnelshift_l(u[3].x, u[3].y, 1); //010 x b
   
	u[7].x = u[6].x ^ bi.z;  //111 x b
  u[7].y = u[6].y ^ bi.w;  
					  //Multiply
	r.x = u[a & 7].x; //first window only affects lower word
	r.y = u[a & 7].y;
	r.z = r.w = 0;
<<<<<<< HEAD
	//#pragma unroll
	for (i = 3; i < 31; i += 3) {
		tmp.x = u[a >> i & 7].x;
    tmp.y = u[a >> i & 7].y;
		r.x ^= (tmp.x << i) ;
		r.y ^= __funnelshift_l(tmp.x, tmp.y, i);
    r.z ^= (	tmp.y >> ( 32 - i));

=======
	#pragma unroll
	for (i = 3; i < 64; i += 3) {
		tmp = u[a >> i & 7];
	//	((uint64_t*)&r)[0] ^= tmp << i;
		r.x ^= (tmp << i) & 0xffffffff;
		r.y ^= ((tmp << i) & 0xffffffff00000000) >> 32;
	//	((uint64_t*)&r)[1] ^= tmp >> (64 - i);
		r.z ^= (tmp >> (64 - i)) & 0xffffffff;
		r.w ^= ((tmp >> (64 - i)) & 0xffffffff00000000) >> 32;
>>>>>>> e3fc358e
	}
 
 	//#pragma unroll
	for (i = 33; i < 64; i += 3) {
		tmp.x = u[a >> i & 7].x;
    tmp.y = u[a >> i & 7].y;
		r.y ^= (tmp.x << (i - 32 ));
    r.z ^= __funnelshift_r(tmp.x, tmp.y, (64-i));
		r.w ^=  tmp.y >> (64 - i);
	}
 

	if ((bi.w ) & 0x80000000)
	{
		uint32_t t0 = LIMMY_R(ai.x, ai.y, 1);
		uint32_t t1 = ai.y >> 1;
		r.z ^= (t0 & 0xDB6DB6DB); //0, 21x 110
		r.w ^= (t1 & 0x36DB6DB6); //0x6DB6DB6DB6DB6DB6 -> 0x36DB6DB6DB6DB6DB after >>1
	}
	if ((bi.w ) &  0x40000000)
	{
		uint32_t t0 = LIMMY_R(ai.x, ai.y, 2);
		uint32_t t1 = ai.y >> 2;
		r.z ^= (t0 & 0x49249249); //0, 21x 100
		r.w ^= (t1 & 0x12492492); //0x4924924924924924 -> 0x1249249249249249 after >>2
	}
*/
	return ((uint128m*)&r)[0];
}

__device__  __forceinline__ uint128m _mm_clmulepi64_si128_emu2(uint128m ai)
{
	uint64_t a = ((uint64_t*)&ai)[1];

	//uint64_t b = 27 ;
	uint8_t  i; //window size s = 4,
				//uint64_t two_s = 16; //2^s
				//uint64_t smask = 15; //s 15
	uint8_t u[8];
	uint128m r;
	uint64_t tmp;
	//Precomputation

	//#pragma unroll
	u[0] = 0;  //000 x b
	u[1] = 27;  //001 x b
	u[2] = 54; // u[1] << 1; //010 x b
	u[3] = 45;  //011 x b
	u[4] = 108; //100 x b
	u[5] = 119;  //101 x b
	u[6] = 90; //110 x b
	u[7] = 65;  //111 x b
					  //Multiply
	((uint64_t*)&r)[0] = u[a & 7]; //first window only affects lower word

	r.z = r.w = 0;
	//#pragma unroll
	for (i = 3; i < 64; i += 3) {
		tmp = u[a >> i & 7];
		r.x ^= (tmp << i) & 0xffffffff;
		r.y ^= ((tmp << i) & 0xffffffff00000000) >> 32;
		//	((uint64_t*)&r)[1] ^= tmp >> (64 - i);
		r.z ^= (tmp >> (64 - i)) & 0xffffffff;
		r.w ^= ((tmp >> (64 - i)) & 0xffffffff00000000) >> 32;
	}

	return r;
}

#define _mm_load_si128_emu(p) (*(uint128m*)(p));

#define _mm_cvtsi128_si64_emu(p) (((int64_t *)&p)[0]);

#define _mm_cvtsi128_si32_emu(p) (((int32_t *)&a)[0]);


__device__  void _mm_unpackboth_epi32_emu(uint128m &a, uint128m &b)
{
	uint64_t value;

	asm("mov.b64 %0, {%1, %2}; ": "=l"(value) : "r"(a.z), "r"(a.y));
	asm("mov.b64 {%0, %1}, %2; ": "=r"(a.y), "=r"(a.z) : "l"(value));

	asm("mov.b64 %0, {%1, %2}; ": "=l"(value) : "r"(b.x), "r"(a.y));
	asm("mov.b64 {%0, %1}, %2; ": "=r"(a.y), "=r"(b.x) : "l"(value));

	asm("mov.b64 %0, {%1, %2}; ": "=l"(value) : "r"(b.z), "r"(a.w));
	asm("mov.b64 {%0, %1}, %2; ": "=r"(a.w), "=r"(b.z) : "l"(value));
	
	asm("mov.b64 %0, {%1, %2}; ": "=l"(value) : "r"(b.y), "r"(a.w));
	asm("mov.b64 {%0, %1}, %2; ": "=r"(a.w), "=r"(b.y) : "l"(value));
}


__device__  __forceinline__ uint128m _mm_unpacklo_epi32_emu(uint128m a, uint128m b)
{

	//uint4 t;

//	t.x = a.x;
	a.z = a.y;
	a.y = b.x;
	a.w = b.y;
	return a;
}

__device__  __forceinline__ uint128m _mm_unpackhi_epi32_emu(uint128m a, uint128m b)
{

	//uint4 t;
	b.x = a.z;
	b.y = b.z;
	b.z = a.w;
	//t.w = b.w;

	return b;
}


__device__   __forceinline__ void aesenc(uint4 * __restrict__ ptr, const uint128m * __restrict__ key, uint32_t * __restrict__ t)
{
//#define XT(x) (((x) << 1) ^ (((x) >> 7) ? 0x1b : 0))

//#define XT4(x) ((((x) << 1) & 0xfefefefe) ^ ((((x) >> 31) & 1) ? 0x1b000000 : 0)^ ((((x) >> 23)&1) ? 0x001b0000 : 0)^ ((((x) >> 15)&1) ? 0x00001b00 : 0)^ ((((x) >> 7)&1) ? 0x0000001b : 0))
	uint32_t x0 = ptr[0].x;
	uint32_t x1 = ptr[0].y;
	uint32_t x2 = ptr[0].z;
	uint32_t x3 = ptr[0].w;

	uint32_t y0 = t[x0 & 0xff]; x0 >>= 8;
	uint32_t y1 = t[x1 & 0xff]; x1 >>= 8;
	uint32_t y2 = t[x2 & 0xff]; x2 >>= 8;
	uint32_t y3 = t[x3 & 0xff]; x3 >>= 8;
	t += 256;

	y0 ^= t[x1 & 0xff]; x1 >>= 8;
	y1 ^= t[x2 & 0xff]; x2 >>= 8;
	y2 ^= t[x3 & 0xff]; x3 >>= 8;
	y3 ^= t[x0 & 0xff]; x0 >>= 8;
	t += 256;

	y0 ^= t[x2 & 0xff]; x2 >>= 8;
	y1 ^= t[x3 & 0xff]; x3 >>= 8;
	y2 ^= t[x0 & 0xff]; x0 >>= 8;
	y3 ^= t[x1 & 0xff]; x1 >>= 8;
	t += 256;

	y0 ^= t[x3];
	y1 ^= t[x0];
	y2 ^= t[x1];
	y3 ^= t[x2];

	ptr[0].x = y0 ^ key[0].x;
	ptr[0].y = y1 ^ key[0].y;
	ptr[0].z = y2 ^ key[0].z;
	ptr[0].w = y3 ^ key[0].w;
<<<<<<< HEAD

}
=======
/*
	//const uint32_t  t, u, w;
	register uint32_t  v[4];
	//const uint128m rk2 = ((uint128m*)&rk[0])[0];

	((uint8_t*)&v[0])[0] = ((uint8_t*)&sharedMemory1[0])[s[0]];
	((uint8_t*)&v[0])[7] = ((uint8_t*)&sharedMemory1[0])[s[1]];
	((uint8_t*)&v[0])[10] = ((uint8_t*)&sharedMemory1[0])[s[2]];
	((uint8_t*)&v[0])[13] = ((uint8_t*)&sharedMemory1[0])[s[3]];
	((uint8_t*)&v[0])[1] = ((uint8_t*)&sharedMemory1[0])[s[4]];
	((uint8_t*)&v[0])[4] = ((uint8_t*)&sharedMemory1[0])[s[5]];
	((uint8_t*)&v[0])[11] = ((uint8_t*)&sharedMemory1[0])[s[6]];
	((uint8_t*)&v[0])[14] = ((uint8_t*)&sharedMemory1[0])[s[7]];
	((uint8_t*)&v[0])[2] = ((uint8_t*)&sharedMemory1[0])[s[8]];
	((uint8_t*)&v[0])[5] = ((uint8_t*)&sharedMemory1[0])[s[9]];
	((uint8_t*)&v[0])[8] = ((uint8_t*)&sharedMemory1[0])[s[10]];
	((uint8_t*)&v[0])[15] = ((uint8_t*)&sharedMemory1[0])[s[11]];
	((uint8_t*)&v[0])[3] = ((uint8_t*)&sharedMemory1[0])[s[12]];
	((uint8_t*)&v[0])[6] = ((uint8_t*)&sharedMemory1[0])[s[13]];
	((uint8_t*)&v[0])[9] = ((uint8_t*)&sharedMemory1[0])[s[14]];
	((uint8_t*)&v[0])[12] = ((uint8_t*)&sharedMemory1[0])[s[15]];

	uint32_t t = v[0];
	uint32_t w = v[0] ^ v[1];
	uint32_t u; // = w ^ v[2] ^ v[3];
	u = xor3x(w, v[2], v[3]);
	v[0] = xor3x(v[0], u, XT4(w));
	v[1] = xor3x(v[1], u, XT4(v[1] ^ v[2]));
	v[2] = xor3x(v[2], u, XT4(v[2] ^ v[3]));
	v[3] = xor3x(v[3], u, XT4(v[3] ^ t));


	s[0] = ((uint8_t*)&v[0])[0];
	s[1] = ((uint8_t*)&v[0])[4] ;
	s[2] = ((uint8_t*)&v[0])[8] ;
	s[3] = ((uint8_t*)&v[0])[12] ;
	s[4] = ((uint8_t*)&v[0])[1] ;
	s[5] = ((uint8_t*)&v[0])[5] ;

	s[6] = ((uint8_t*)&v[0])[9] ;
	s[7] = ((uint8_t*)&v[0])[13] ;
	s[8] = ((uint8_t*)&v[0])[2] ;
	s[9] = ((uint8_t*)&v[0])[6] ;
	s[10] = ((uint8_t*)&v[0])[10] ;
	s[11] = ((uint8_t*)&v[0])[14] ;
	s[12] = ((uint8_t*)&v[0])[3] ;
	s[13] = ((uint8_t*)&v[0])[7];
	s[14] = ((uint8_t*)&v[0])[11];
	s[15] = ((uint8_t*)&v[0])[15];

	((uint128m*)&s[0])[0] = make_uint4(((uint32_t*)&s[0])[0] ^ rk[0].x, ((uint32_t*)&s[0])[1] ^ rk[0].y, ((uint32_t*)&s[0])[2] ^ rk[0].z, ((uint32_t*)&s[0])[3] ^ rk[0].w);
	*/

}
//#define AES2_EMU2(s0, s1, rci) \
 // aesenc4((unsigned char *)&s0, (unsigned char *)&s1, &rc[rci],sharedMemory1); 

>>>>>>> e3fc358e


__device__  __forceinline__ uint128m _mm_cvtsi32_si128_emu(uint32_t lo)
{
	uint128m result = { 0 };
	result.x= lo;

	return result;
}
__device__  __forceinline__ uint128m _mm_cvtsi64_si128_emu(uint64_t lo)
{
	uint128m result = {0};
	((uint64_t *)&result)[0] = lo;
	//((uint64_t *)&result)[1] = 0;
	return result;
}
__device__  __forceinline__ uint128m _mm_set_epi64x_emu(uint64_t hi, uint64_t lo)
{
	uint128m result;
	((uint64_t *)&result)[0] = lo;
	((uint64_t *)&result)[1] = hi;
	return result;
}
__device__ __forceinline__ uint128m _mm_shuffle_epi8_emu(uint128m b)
{
	uint128m result = { 0 };
	const uint128m M = { 0x2d361b00,0x415a776c,0xf5eec3d8,0x9982afb4 };
	const uint128m Q = { 0x80808080, 0x80808080, 0x80808080, 0x80808080 };
	const uint128m W = b & Q;


#pragma unroll
	for (int i = 0; i < 8; i++)
	{
		if (!((uint8_t *)&W)[i])
		{
		((uint8_t *)&result)[i] = ((uint8_t *)&M)[((uint8_t *)&b)[i] & 0xf];
		}
	}

	return result;
}



__device__  __forceinline__ uint128m _mm_srli_si128_emu(uint128m input, int imm8)
{
	//we can cheat here as its an 8 byte shift just copy the 64bits
	uint128m temp;
	((uint64_t*)&temp)[0] = ((uint64_t*)&input)[1];
	((uint64_t*)&temp)[1] = 0;


	return temp;
}



__device__  uint128m _mm_mulhrs_epi16_emu(uint128m _a, uint128m _b)
{
	int16_t result[8];

	int32_t po;
	int16_t *a = (int16_t*)&_a, *b = (int16_t*)&_b;
#pragma nounroll
	for (int i = 0; i < 8; i++)
	{
		asm("mad.lo.s32 %0, %1, %2, 16384; ": "=r"(po) : "r"((int32_t)a[i]), "r"((int32_t)b[i]));

		result[i] = po >> 15;
	//	result[i] = (int16_t)((((int32_t)(a[i]) * (int32_t)(b[i])) + 0x4000) >> 15);
	
	}
	return *(uint128m *)result;
}


__device__  __forceinline__ void case_0(uint128m &prand, uint128m &prandex, const  uint128m *pbuf,
	uint64_t selector, uint128m &acc)
{
	const uint128m temp1 = prandex;

	const uint128m temp2 = _mm_load_si128_emu(pbuf - (((selector & 1) << 1) - 1));


	const uint128m add1 = _mm_xor_si128_emu(temp1, temp2);

	const uint128m clprod1 = _mm_clmulepi64_si128_emu(add1, add1, 0x10);
	acc = _mm_xor_si128_emu(clprod1, acc);

	const uint128m tempa1 = _mm_mulhrs_epi16_emu(acc, temp1);
	const uint128m tempa2 = _mm_xor_si128_emu(tempa1, temp1);

	const uint128m temp12 = prand;
	prand = tempa2;


	const uint128m temp22 = _mm_load_si128_emu(pbuf);
	const uint128m add12 = _mm_xor_si128_emu(temp12, temp22);
	const uint128m clprod12 = _mm_clmulepi64_si128_emu(add12, add12, 0x10);
	acc = _mm_xor_si128_emu(clprod12, acc);

	const uint128m tempb1 = _mm_mulhrs_epi16_emu(acc, temp12);
	const uint128m tempb2 = _mm_xor_si128_emu(tempb1, temp12);
	prandex = tempb2;

}

__device__  __forceinline__ void case_4(uint128m &prand, uint128m &prandex, const  uint128m *pbuf,
	uint64_t selector, uint128m &acc)
{
	const uint128m temp1 = prand;
	const uint128m temp2 = _mm_load_si128_emu(pbuf);
	const uint128m add1 = _mm_xor_si128_emu(temp1, temp2);
	const uint128m clprod1 = _mm_clmulepi64_si128_emu(add1, add1, 0x10);
	acc = _mm_xor_si128_emu(clprod1, acc);
	const uint128m clprod2 = _mm_clmulepi64_si128_emu(temp2, temp2, 0x10);
	acc = _mm_xor_si128_emu(clprod2, acc);

	const uint128m tempa1 = _mm_mulhrs_epi16_emu(acc, temp1);
	const uint128m tempa2 = _mm_xor_si128_emu(tempa1, temp1);

	const uint128m temp12 = prandex;
	prandex = tempa2;

	const uint128m temp22 = _mm_load_si128_emu(pbuf - (((selector & 1) << 1) - 1));
	const uint128m add12 = _mm_xor_si128_emu(temp12, temp22);
	acc = _mm_xor_si128_emu(add12, acc);

	const uint128m tempb1 = _mm_mulhrs_epi16_emu(acc, temp12);
	const uint128m tempb2 = _mm_xor_si128_emu(tempb1, temp12);
	prand = tempb2;
}

__device__  void case_8(uint128m &prand, uint128m &prandex, const  uint128m *pbuf,
	uint64_t selector, uint128m &acc)
{
	const uint128m temp1 = prandex;
	const uint128m temp2 = _mm_load_si128_emu(pbuf);
	const uint128m add1 = _mm_xor_si128_emu(temp1, temp2);
	acc = _mm_xor_si128_emu(add1, acc);

	const uint128m tempa1 = _mm_mulhrs_epi16_emu(acc, temp1);
	const uint128m tempa2 = _mm_xor_si128_emu(tempa1, temp1);

	const uint128m temp12 = prand;
	prand = tempa2;

	const uint128m temp22 = _mm_load_si128_emu(pbuf - (((selector & 1) << 1) - 1));
	const uint128m add12 = _mm_xor_si128_emu(temp12, temp22);
	const uint128m clprod12 = _mm_clmulepi64_si128_emu(add12, add12, 0x10);
	acc = _mm_xor_si128_emu(clprod12, acc);
	const uint128m clprod22 = _mm_clmulepi64_si128_emu(temp22, temp22, 0x10);
	acc = _mm_xor_si128_emu(clprod22, acc);

	const uint128m tempb1 = _mm_mulhrs_epi16_emu(acc, temp12);
	const uint128m tempb2 = _mm_xor_si128_emu(tempb1, temp12);
	prandex = tempb2;
}

__device__ void case_0c(uint128m &prand, uint128m &prandex, const  uint128m *pbuf,
	uint64_t selector, uint128m &acc)
{
	const uint128m temp1 = prand;
	const uint128m temp2 = _mm_load_si128_emu(pbuf - (((selector & 1) << 1) - 1));
	const uint128m add1 = _mm_xor_si128_emu(temp1, temp2);

	// cannot be zero here
	const int32_t divisor = ((uint32_t*)&selector)[0];

	acc = _mm_xor_si128_emu(add1, acc);

	int64_t dividend = _mm_cvtsi128_si64_emu(acc);
	int64_t tmpmod = dividend % divisor;
	const uint128m modulo = _mm_cvtsi32_si128_emu(tmpmod);
	acc = _mm_xor_si128_emu(modulo, acc);

	const uint128m tempa1 = _mm_mulhrs_epi16_emu(acc, temp1);
	const uint128m tempa2 = _mm_xor_si128_emu(tempa1, temp1);
	dividend &= 1;
	if (dividend)
	{
		const uint128m temp12 = prandex;
		prandex = tempa2;

		const uint128m temp22 = _mm_load_si128_emu(pbuf);
		const uint128m add12 = _mm_xor_si128_emu(temp12, temp22);
		const uint128m clprod12 = _mm_clmulepi64_si128_emu(add12, add12, 0x10);
		acc = _mm_xor_si128_emu(clprod12, acc);
		const uint128m clprod22 = _mm_clmulepi64_si128_emu(temp22, temp22, 0x10);
		acc = _mm_xor_si128_emu(clprod22, acc);

		const uint128m tempb1 = _mm_mulhrs_epi16_emu(acc, temp12);
		const uint128m tempb2 = _mm_xor_si128_emu(tempb1, temp12);
		prand = tempb2;
	}
	else
	{
		const uint128m tempb3 = prandex;
		prandex = tempa2;
		prand = tempb3;
	}
}
__device__ void case_10(uint128m &prand, uint128m &prandex, const  uint128m *pbuf,
	uint64_t selector, uint128m &acc, uint128m *randomsource, uint32_t prand_idx, uint32_t *sharedMemory1)
{			// a few AES operations
			uint128m rc[12];

			rc[0] = prand; 

	//uint128m *rc = &randomsource[prand_idx];
			rc[1] = randomsource[prand_idx + 1];
		rc[2] = randomsource[prand_idx + 2];
	rc[3] = randomsource[prand_idx + 3];
	rc[4] = randomsource[prand_idx + 4];
	rc[5] = randomsource[prand_idx + 5];
	rc[6] = randomsource[prand_idx + 6];
	rc[7] = randomsource[prand_idx + 7];
	rc[8] = randomsource[prand_idx + 8];
	rc[9] = randomsource[prand_idx + 9];
	rc[10] = randomsource[prand_idx + 10];
	rc[11] = randomsource[prand_idx + 11];
	uint128m tmp;

	uint128m temp1 = _mm_load_si128_emu(pbuf - (((selector & 1) << 1) - 1));
	uint128m temp2 = _mm_load_si128_emu(pbuf);

	AES2_EMU(temp1, temp2, 0);
	MIX2_EMU(temp1, temp2);


	AES2_EMU(temp1, temp2, 4);
	MIX2_EMU(temp1, temp2);
<<<<<<< HEAD

	AES2_EMU(temp1, temp2, 8);
	MIX2_EMU(temp1, temp2);

=======

	AES2_EMU(temp1, temp2, 8);
	MIX2_EMU(temp1, temp2);

>>>>>>> e3fc358e

	acc = _mm_xor_si128_emu(temp1, acc);
	acc = _mm_xor_si128_emu(temp2, acc);

	const uint128m tempa1 = prand;
	const uint128m tempa2 = _mm_mulhrs_epi16_emu(acc, tempa1);
	const uint128m tempa3 = _mm_xor_si128_emu(tempa1, tempa2);

	const uint128m tempa4 = prandex;
	prandex = tempa3;
	prand = tempa4;
}
__device__ void case_14(uint128m &prand, uint128m &prandex, const  uint128m *pbuf,
	uint64_t selector, uint128m &acc, uint128m *randomsource, uint32_t prand_idx, uint32_t *sharedMemory1)
{
	// we'll just call this one the monkins loop, inspired by Chris
	const uint128m *buftmp = pbuf - (((selector & 1) << 1) - 1);
	uint128m tmp; // used by MIX2

	uint64_t rounds = selector >> 61; // loop randomly between 1 and 8 times
	uint128m *rc = &randomsource[prand_idx];


	uint64_t aesround = 0;
	uint128m onekey;
	uint64_t loop_c;

	for (int i = 0; i<8;i++)
	{
		if (rounds <= 8) {
			loop_c = selector & (0x10000000 << rounds);
			if (loop_c)
			{
				onekey = _mm_load_si128_emu(rc++);
				const uint128m temp2 = _mm_load_si128_emu(rounds & 1 ? pbuf : buftmp);
				const uint128m add1 = _mm_xor_si128_emu(onekey, temp2);
				const uint128m clprod1 = _mm_clmulepi64_si128_emu(add1, add1, 0x10);
				acc = _mm_xor_si128_emu(clprod1, acc);
			}
			else
			{
				onekey = _mm_load_si128_emu(rc++);
				uint128m temp2 = _mm_load_si128_emu(rounds & 1 ? buftmp : pbuf);

				const uint64_t roundidx = aesround++ << 2;
				AES2_EMU(onekey, temp2, roundidx);

				MIX2_EMU(onekey, temp2);

				acc = _mm_xor_si128_emu(onekey, acc);
				acc = _mm_xor_si128_emu(temp2, acc);

			}
		}
 (rounds--);
	} 

	const uint128m tempa1 = (prand);
	const uint128m tempa2 = _mm_mulhrs_epi16_emu(acc, tempa1);
	const uint128m tempa3 = _mm_xor_si128_emu(tempa1, tempa2);

	const uint128m tempa4 = (prandex);
	prandex = tempa3;
	prand = tempa4;
}

__device__ void __forceinline__  case_18(uint128m &prand, uint128m &prandex, const  uint128m *pbuf,
	uint64_t selector, uint128m &acc)
{
	const uint128m temp1 = _mm_load_si128_emu(pbuf - (((selector & 1) << 1) - 1));
	const uint128m temp2 = (prand);
	const uint128m add1 = _mm_xor_si128_emu(temp1, temp2);
	const uint128m clprod1 = _mm_clmulepi64_si128_emu(add1, add1, 0x10);
	acc = _mm_xor_si128_emu(clprod1, acc);

	const uint128m tempa1 = _mm_mulhrs_epi16_emu(acc, temp2);
	const uint128m tempa2 = _mm_xor_si128_emu(tempa1, temp2);

	const uint128m tempb3 = (prandex);
	prandex = tempa2;
	prand = tempb3;
}

__device__  __forceinline__ void case_1c(uint128m &prand, uint128m &prandex, const  uint128m *pbuf,
	uint64_t selector, uint128m &acc)
{
	const uint128m temp1 = _mm_load_si128_emu(pbuf);
	const uint128m temp2 = (prandex);
	const uint128m add1 = _mm_xor_si128_emu(temp1, temp2);
	const uint128m clprod1 = _mm_clmulepi64_si128_emu(add1, add1, 0x10);
	acc = _mm_xor_si128_emu(clprod1, acc);


	const uint128m tempa1 = _mm_mulhrs_epi16_emu(acc, temp2);
	const uint128m tempa2 = _mm_xor_si128_emu(tempa1, temp2);
	const uint128m tempa3 = (prand);


	prand = tempa2;

	acc = _mm_xor_si128_emu(tempa3, acc);

	const uint128m tempb1 = _mm_mulhrs_epi16_emu(acc, tempa3);
	const uint128m tempb2 = _mm_xor_si128_emu(tempb1, tempa3);
	prandex = tempb2;
}



__device__ __forceinline__ uint128m __verusclmulwithoutreduction64alignedrepeatgpu(uint128m * __restrict__ randomsource, const  uint128m *  __restrict__  buf ,
	 uint32_t *  __restrict__ sharedMemory1, uint32_t *  __restrict__ d_fix_r, uint32_t *  __restrict__ d_fix_rex)
{
    uint128m const *pbuf;
	//keyMask >>= 4;
<<<<<<< HEAD
	uint128m acc = vkey[513];
	
	
	// divide key mask by 32 from bytes to uint128m
=======
	uint128m acc = vkey[513];
	
	
	// divide key mask by 32 from bytes to uint128m
>>>>>>> e3fc358e
	
	uint16_t prand_idx, prandex_idx;
	uint64_t selector;
	uint128m prand;
	uint128m prandex;
	prand_idx = ((acc.x >> 5) & 511);
	prandex_idx = ((acc.y) & 511);

	prand = vkey[prand_idx];
	prandex = vkey[prandex_idx];
//#pragma unroll
<<<<<<< HEAD
	for (uint8_t i = 0; i < 32; i++)
	{
		
		selector = _mm_cvtsi128_si64_emu(acc);
		if (i > 0) {
		prand_idx = ((acc.x >> 5) & 511);
		prandex_idx = ((acc.y) & 511);

		
		// get two random locations in the key, which will be mutated and swapped
			prand = randomsource[prand_idx];
			prandex = randomsource[prandex_idx];
			
=======
	for (uint8_t i = 0; i < 32; i++)
	{
		
		selector = _mm_cvtsi128_si64_emu(acc);
		if (i > 0) {
		prand_idx = ((acc.x >> 5) & 511);
		prandex_idx = ((acc.y) & 511);

		
		// get two random locations in the key, which will be mutated and swapped
			prand = randomsource[prand_idx];
			prandex = randomsource[prandex_idx];
			
>>>>>>> e3fc358e
		}

		pbuf = buf + (acc.x & 3);
		uint8_t case_v;
		case_v = selector &  0x1cu;

		
		if(case_v == 0)
		{
			case_0(prand, prandex, pbuf, selector, acc);
		}
		else if (case_v == 4)
		{
			case_4(prand, prandex, pbuf, selector, acc);
		}
		else if (case_v == 8)
		{
			case_8(prand, prandex, pbuf, selector, acc);
			
		}
		else if (case_v == 0xc)
		{
			case_0c(prand, prandex, pbuf, selector, acc);

		}
			
		else if (case_v == 0x10)
		{
			case_10(prand, prandex, pbuf, selector, acc, randomsource, prand_idx, sharedMemory1);


		}
		
		else if (case_v == 0x14)
		{
			case_14(prand, prandex, pbuf, selector, acc, randomsource, prand_idx, sharedMemory1);

		}


		else if(case_v == 0x18)
		{
			case_18(prand, prandex, pbuf, selector, acc);
			
		}
		else 
		{
			case_1c(prand, prandex, pbuf, selector, acc);
		}	
		d_fix_r[i] = prand_idx;
		d_fix_rex[i] = prandex_idx;
		 randomsource[prand_idx] = prand;
		 randomsource[prandex_idx] = prandex;
		 
	}

	return acc;
}


__device__   __forceinline__  uint32_t haraka512_port_keyed2222(uint128m * __restrict__  in, uint128m * __restrict__  rc, uint32_t * __restrict__  sharedMemory1)
{
	uint128m s1,s2,s3,s4, tmp;

	s1 = in[0];
	s2 = in[1];
	s3 = in[2];
	s4 = in[3];

	AES4(s1, s2, s3, s4, 0);
	MIX4(s1, s2, s3, s4);

	AES4(s1, s2, s3, s4, 8);
	MIX4(s1, s2, s3, s4);

	AES4(s1, s2, s3, s4, 16);
	MIX4(s1, s2, s3, s4);

	AES4(s1, s2, s3, s4, 24);
	MIX4_LASTBUT1(s1, s2, s3, s4);


	AES4_LAST(s3, 32);

	return s3.z ^ in[3].y;

}

__device__   __forceinline__ uint64_t precompReduction64(uint128m A) {


	//static const uint128m M = { 0x2d361b00,0x415a776c,0xf5eec3d8,0x9982afb4 };
	// const uint128m tmp = { 27 };
	// A.z = 0;
	//tmp.x = 27u;
	uint128m Q2 = _mm_clmulepi64_si128_emu2(A);
	uint128m Q3 = _mm_shuffle_epi8_emu(_mm_srli_si128_emu(Q2, 8));

	//uint128m Q4 = _mm_xor_si128_emu(Q2, A);
	uint128m final;
	final.x = xor3(A.x, Q2.x, Q3.x);
	final.y = xor3(A.y, Q2.y, Q3.y);

	return _mm_cvtsi128_si64_emu(final);/// WARNING: HIGH 64 BITS SHOULD BE ASSUMED TO CONTAIN GARBAGE
}



__global__ __launch_bounds__(THREADS, 1)
void verus_gpu_hash(const uint32_t threads, const uint32_t startNonce, uint32_t * __restrict__ resNonce,
	uint128m * __restrict__ d_key_input, uint128m * __restrict__ d_mid, uint32_t * __restrict__  d_fix_r, uint32_t *__restrict__  d_fix_rex)
{
	const uint32_t thread = (blockDim.x * blockIdx.x + threadIdx.x);
	uint128m mid; // , biddy[VERUS_KEY_SIZE128];
	uint128m s[4];

	const uint32_t nounce = startNonce + thread;

	__shared__ uint32_t sharedMemory1[4][256];
	__shared__ uint32_t sharedrand[32 * THREADS];
	__shared__ uint32_t sharedrandex[32 * THREADS];

	//uint32_t save_rand[32] = { 0 };
	//uint32_t save_randex[32] = { 0 };

	s[0] = blockhash_half[0];
	s[1] = blockhash_half[1];
	s[2] = blockhash_half[2];
	s[3] = blockhash_half[3];


	sharedMemory1[0][threadIdx.x] = saes_table[0][threadIdx.x];// copy sbox to shared mem
	sharedMemory1[0][threadIdx.x + 64] = saes_table[0][threadIdx.x + 64];// copy sbox to shared mem
	sharedMemory1[0][threadIdx.x + 128] = saes_table[0][threadIdx.x + 128];// copy sbox to shared mem
	sharedMemory1[0][threadIdx.x + 192] = saes_table[0][threadIdx.x + 192];// copy sbox to shared mem

	sharedMemory1[1][threadIdx.x] = saes_table[1][threadIdx.x];// copy sbox to shared mem
	sharedMemory1[1][threadIdx.x + 64] = saes_table[1][threadIdx.x + 64];// copy sbox to shared mem
	sharedMemory1[1][threadIdx.x + 128] = saes_table[1][threadIdx.x + 128];// copy sbox to shared mem
	sharedMemory1[1][threadIdx.x + 192] = saes_table[1][threadIdx.x + 192];// copy sbox to shared mem

	sharedMemory1[2][threadIdx.x] = saes_table[2][threadIdx.x];// copy sbox to shared mem
	sharedMemory1[2][threadIdx.x + 64] = saes_table[2][threadIdx.x + 64];// copy sbox to shared mem
	sharedMemory1[2][threadIdx.x + 128] = saes_table[2][threadIdx.x + 128];// copy sbox to shared mem
	sharedMemory1[2][threadIdx.x + 192] = saes_table[2][threadIdx.x + 192];// copy sbox to shared mem

	sharedMemory1[3][threadIdx.x] = saes_table[3][threadIdx.x];// copy sbox to shared mem
	sharedMemory1[3][threadIdx.x + 64] = saes_table[3][threadIdx.x + 64];// copy sbox to shared mem
	sharedMemory1[3][threadIdx.x + 128] = saes_table[3][threadIdx.x + 128];// copy sbox to shared mem
	sharedMemory1[3][threadIdx.x + 192] = saes_table[3][threadIdx.x + 192];// copy sbox to shared mem

	__syncthreads();
	s[2].x = nounce;

	

	mid = __verusclmulwithoutreduction64alignedrepeatgpu(&d_key_input[VERUS_KEY_SIZE128 * thread], s, sharedMemory1[0], sharedrand + (threadIdx.x * 32), sharedrandex + (threadIdx.x * 32));
	mid.x  ^= 0x00010000;
	d_mid[thread] = mid;

#pragma unroll
	for (int i = 0; i < 32; i++)
	{
		d_fix_r[(thread * 32) + i] = sharedrand[(threadIdx.x * 32)+i];
		d_fix_rex[(thread * 32) + i] = sharedrandex[(threadIdx.x * 32) + i];
	}
}
	__global__ __launch_bounds__(256, 1)
		void verus_gpu_final(const uint32_t threads, const uint32_t startNonce, uint32_t * __restrict__ resNonce,
			uint128m * __restrict__  d_key_input, const uint128m * __restrict__ d_mid)
	{
		const uint32_t thread = (blockDim.x * blockIdx.x + threadIdx.x);
		uint64_t acc = precompReduction64(d_mid[thread]);;
		//uint128m wizz = d_mid[thread];

		const uint32_t nounce = startNonce + thread;
		uint32_t hash;

		uint128m s[4];
		__shared__ uint32_t sharedMemory1[4][256];
	//	sharedMemory1[threadIdx.x] = sbox[threadIdx.x];// copy sbox to shared mem
		sharedMemory1[0][threadIdx.x] = saes_table[0][threadIdx.x];// copy sbox to shared mem

		sharedMemory1[1][threadIdx.x] = saes_table[1][threadIdx.x];// copy sbox to shared mem

		sharedMemory1[2][threadIdx.x] = saes_table[2][threadIdx.x];// copy sbox to shared mem


		sharedMemory1[3][threadIdx.x] = saes_table[3][threadIdx.x];// copy sbox to shared mem



		s[0] = blockhash_half[0];
		s[1] = blockhash_half[1];
		s[2] = blockhash_half[2];
		s[3] = blockhash_half[3];
		__syncthreads();

	((uint32_t *)&s)[8] = nounce;
	memcpy(((uint8_t*)&s) + 47, &acc, 8);
	memcpy(((uint8_t*)&s) + 55, &acc, 8);
	memcpy(((uint8_t*)&s) + 63, &acc, 1);
	//uint64_t mask = 8191 >> 4;
	acc &= 511;
	
	//haraka512_port_keyed((unsigned char*)hash, (const unsigned char*)s, (const unsigned char*)(biddy + mask), sharedMemory1, nounce);
	hash = haraka512_port_keyed2222(s, (&d_key_input[VERUS_KEY_SIZE128 * thread] + acc), sharedMemory1[0]);
	if (hash < ptarget[7]) { 
		
		resNonce[0] = nounce;

	}


};

__global__ __launch_bounds__(128, 1)
void verus_extra_gpu_prepare(const uint32_t threads, uint128m * d_key_input)
{

	d_key_input[(blockIdx.x * VERUS_KEY_SIZE128) + threadIdx.x] = vkey[threadIdx.x];
	d_key_input[(blockIdx.x * VERUS_KEY_SIZE128) + threadIdx.x + 128 ] = vkey[threadIdx.x + 128];
	d_key_input[(blockIdx.x * VERUS_KEY_SIZE128) + threadIdx.x + 256 ] = vkey[threadIdx.x + 256];
	d_key_input[(blockIdx.x * VERUS_KEY_SIZE128) + threadIdx.x + 384 ] = vkey[threadIdx.x + 384];
	if (threadIdx.x < 40)
		d_key_input[(blockIdx.x * VERUS_KEY_SIZE128) + threadIdx.x + 512 ] = vkey[threadIdx.x + 512];

}

__global__ __launch_bounds__(32, 1)
void verus_extra_gpu_fix(const uint32_t threads, uint128m * __restrict__ d_key_input, uint32_t *d_fix_r, uint32_t *d_fix_rex)
{
	
	d_key_input[(blockIdx.x * VERUS_KEY_SIZE128) + d_fix_r[(blockIdx.x * 32) + threadIdx.x]] = vkey[d_fix_r[(blockIdx.x * 32) +threadIdx.x]];
	d_key_input[(blockIdx.x * VERUS_KEY_SIZE128) + d_fix_rex[(blockIdx.x * 32) + threadIdx.x]] = vkey[d_fix_rex[(blockIdx.x * 32) + threadIdx.x]];
	
}
<|MERGE_RESOLUTION|>--- conflicted
+++ resolved
@@ -1,1175 +1,1055 @@
-#include <miner.h>
-
-#include <cuda_helper.h>
-
-
-
-#define saes_data(w) {\
-    w(0x63), w(0x7c), w(0x77), w(0x7b), w(0xf2), w(0x6b), w(0x6f), w(0xc5),\
-    w(0x30), w(0x01), w(0x67), w(0x2b), w(0xfe), w(0xd7), w(0xab), w(0x76),\
-    w(0xca), w(0x82), w(0xc9), w(0x7d), w(0xfa), w(0x59), w(0x47), w(0xf0),\
-    w(0xad), w(0xd4), w(0xa2), w(0xaf), w(0x9c), w(0xa4), w(0x72), w(0xc0),\
-    w(0xb7), w(0xfd), w(0x93), w(0x26), w(0x36), w(0x3f), w(0xf7), w(0xcc),\
-    w(0x34), w(0xa5), w(0xe5), w(0xf1), w(0x71), w(0xd8), w(0x31), w(0x15),\
-    w(0x04), w(0xc7), w(0x23), w(0xc3), w(0x18), w(0x96), w(0x05), w(0x9a),\
-    w(0x07), w(0x12), w(0x80), w(0xe2), w(0xeb), w(0x27), w(0xb2), w(0x75),\
-    w(0x09), w(0x83), w(0x2c), w(0x1a), w(0x1b), w(0x6e), w(0x5a), w(0xa0),\
-    w(0x52), w(0x3b), w(0xd6), w(0xb3), w(0x29), w(0xe3), w(0x2f), w(0x84),\
-    w(0x53), w(0xd1), w(0x00), w(0xed), w(0x20), w(0xfc), w(0xb1), w(0x5b),\
-    w(0x6a), w(0xcb), w(0xbe), w(0x39), w(0x4a), w(0x4c), w(0x58), w(0xcf),\
-    w(0xd0), w(0xef), w(0xaa), w(0xfb), w(0x43), w(0x4d), w(0x33), w(0x85),\
-    w(0x45), w(0xf9), w(0x02), w(0x7f), w(0x50), w(0x3c), w(0x9f), w(0xa8),\
-    w(0x51), w(0xa3), w(0x40), w(0x8f), w(0x92), w(0x9d), w(0x38), w(0xf5),\
-    w(0xbc), w(0xb6), w(0xda), w(0x21), w(0x10), w(0xff), w(0xf3), w(0xd2),\
-    w(0xcd), w(0x0c), w(0x13), w(0xec), w(0x5f), w(0x97), w(0x44), w(0x17),\
-    w(0xc4), w(0xa7), w(0x7e), w(0x3d), w(0x64), w(0x5d), w(0x19), w(0x73),\
-    w(0x60), w(0x81), w(0x4f), w(0xdc), w(0x22), w(0x2a), w(0x90), w(0x88),\
-    w(0x46), w(0xee), w(0xb8), w(0x14), w(0xde), w(0x5e), w(0x0b), w(0xdb),\
-    w(0xe0), w(0x32), w(0x3a), w(0x0a), w(0x49), w(0x06), w(0x24), w(0x5c),\
-    w(0xc2), w(0xd3), w(0xac), w(0x62), w(0x91), w(0x95), w(0xe4), w(0x79),\
-    w(0xe7), w(0xc8), w(0x37), w(0x6d), w(0x8d), w(0xd5), w(0x4e), w(0xa9),\
-    w(0x6c), w(0x56), w(0xf4), w(0xea), w(0x65), w(0x7a), w(0xae), w(0x08),\
-    w(0xba), w(0x78), w(0x25), w(0x2e), w(0x1c), w(0xa6), w(0xb4), w(0xc6),\
-    w(0xe8), w(0xdd), w(0x74), w(0x1f), w(0x4b), w(0xbd), w(0x8b), w(0x8a),\
-    w(0x70), w(0x3e), w(0xb5), w(0x66), w(0x48), w(0x03), w(0xf6), w(0x0e),\
-    w(0x61), w(0x35), w(0x57), w(0xb9), w(0x86), w(0xc1), w(0x1d), w(0x9e),\
-    w(0xe1), w(0xf8), w(0x98), w(0x11), w(0x69), w(0xd9), w(0x8e), w(0x94),\
-    w(0x9b), w(0x1e), w(0x87), w(0xe9), w(0xce), w(0x55), w(0x28), w(0xdf),\
-    w(0x8c), w(0xa1), w(0x89), w(0x0d), w(0xbf), w(0xe6), w(0x42), w(0x68),\
-    w(0x41), w(0x99), w(0x2d), w(0x0f), w(0xb0), w(0x54), w(0xbb), w(0x16) }
-
-#define SAES_WPOLY           0x011b
-
-#define saes_b2w(b0, b1, b2, b3) (((uint32_t)(b3) << 24) | \
-    ((uint32_t)(b2) << 16) | ((uint32_t)(b1) << 8) | (b0))
-
-#define saes_f2(x)   ((x<<1) ^ (((x>>7) & 1) * SAES_WPOLY))
-#define saes_f3(x)   (saes_f2(x) ^ x)
-#define saes_h0(x)   (x)
-
-#define saes_u0(p)   saes_b2w(saes_f2(p),          p,          p, saes_f3(p))
-#define saes_u1(p)   saes_b2w(saes_f3(p), saes_f2(p),          p,          p)
-#define saes_u2(p)   saes_b2w(         p, saes_f3(p), saes_f2(p),          p)
-#define saes_u3(p)   saes_b2w(         p,          p, saes_f3(p), saes_f2(p))
-
-__device__ const uint32_t saes_table[4][256] = { saes_data(saes_u0), saes_data(saes_u1), saes_data(saes_u2), saes_data(saes_u3) };
-
-
-
-typedef uint4 uint128m;
-#define GPU_DEBUG
-#define VERUS_KEY_SIZE 8832
-#define VERUS_KEY_SIZE128 552
-#define THREADS 64
-#define INNERLOOP 16
-
-#define AES2_EMU(s0, s1, rci) \
-  aesenc(&s0, &rc[rci],sharedMemory1); \
-  aesenc(&s1, &rc[rci + 1],sharedMemory1); \
-  aesenc(&s0, &rc[rci + 2],sharedMemory1); \
-  aesenc(&s1, &rc[rci + 3],sharedMemory1);
-
-<<<<<<< HEAD
-#define AES4(s0, s1, s2, s3, rci) \
-=======
-#define AES4(s0, s1, s2, s3, rci) \
->>>>>>> e3fc358e
-  aesenc(&s0, &rc[rci],sharedMemory1); \
-  aesenc(&s1, &rc[rci + 1],sharedMemory1); \
-  aesenc(&s2, &rc[rci + 2],sharedMemory1); \
-  aesenc(&s3, &rc[rci + 3],sharedMemory1); \
-  aesenc(&s0, &rc[rci + 4], sharedMemory1); \
-  aesenc(&s1, &rc[rci + 5], sharedMemory1); \
-  aesenc(&s2, &rc[rci + 6], sharedMemory1); \
-  aesenc(&s3, &rc[rci + 7], sharedMemory1);
-
-
-<<<<<<< HEAD
-#define AES4_LAST(s3, rci) \
-=======
-#define AES4_LAST(s3, rci) \
->>>>>>> e3fc358e
-  aesenc(&s3, &rc[rci + 2],sharedMemory1); \
-  aesenc(&s3, &rc[rci + 6], sharedMemory1); \
-
-
-#define TRUNCSTORE(out, s4) \
-  *(uint32_t*)(out + 28) = s4.y;
-
-#define MIX2_EMU(s0, s1) \
-  _mm_unpackboth_epi32_emu(s0, s1)
-
-#define MIX4(s0, s1, s2, s3) \
-  tmp  = _mm_unpacklo_epi32_emu(s0, s1); \
-  s0 = _mm_unpackhi_epi32_emu(s0, s1); \
-  s1 = _mm_unpacklo_epi32_emu(s2, s3); \
-  s2 = _mm_unpackhi_epi32_emu(s2, s3); \
-  s3 = _mm_unpacklo_epi32_emu(s0, s2); \
-  s0 = _mm_unpackhi_epi32_emu(s0, s2); \
-  s2 = _mm_unpackhi_epi32_emu(s1, tmp); \
-  s1 = _mm_unpacklo_epi32_emu(s1, tmp);
-
-#define MIX4_LASTBUT1(s0, s1, s2, s3) \
-  tmp  = _mm_unpacklo_epi32_emu(s0, s1); \
-  s1 = _mm_unpacklo_epi32_emu(s2, s3); \
-  s2 = _mm_unpackhi_epi32_emu(s1, tmp); 
-
-
-__host__ void verus_setBlock(uint8_t *blockf, uint32_t *pTargetIn, uint8_t *lkey, int thr_id);
-
-<<<<<<< HEAD
-=======
-/*
-__device__ const uint32_t sbox[] = {
-	0x7b777c63, 0xc56f6bf2, 0x2b670130, 0x76abd7fe, 0x7dc982ca, 0xf04759fa, 0xafa2d4ad, 0xc072a49c, 0x2693fdb7, 0xccf73f36, 0xf1e5a534, 0x1531d871, 0xc323c704, 0x9a059618, 0xe2801207, 0x75b227eb, 0x1a2c8309, 0xa05a6e1b, 0xb3d63b52, 0x842fe329, 0xed00d153, 0x5bb1fc20, 0x39becb6a, 0xcf584c4a, 0xfbaaefd0, 0x85334d43, 0x7f02f945, 0xa89f3c50, 0x8f40a351, 0xf5389d92, 0x21dab6bc, 0xd2f3ff10, 0xec130ccd, 0x1744975f, 0x3d7ea7c4, 0x73195d64, 0xdc4f8160, 0x88902a22, 0x14b8ee46, 0xdb0b5ede, 0x0a3a32e0, 0x5c240649, 0x62acd3c2, 0x79e49591, 0x6d37c8e7, 0xa94ed58d, 0xeaf4566c, 0x08ae7a65, 0x2e2578ba, 0xc6b4a61c, 0x1f74dde8, 0x8a8bbd4b, 0x66b53e70, 0x0ef60348, 0xb9573561, 0x9e1dc186, 0x1198f8e1, 0x948ed969, 0xe9871e9b, 0xdf2855ce, 0x0d89a18c, 0x6842e6bf, 0x0f2d9941, 0x16bb54b0,
-	0x7b777c63, 0xc56f6bf2, 0x2b670130, 0x76abd7fe, 0x7dc982ca, 0xf04759fa, 0xafa2d4ad, 0xc072a49c, 0x2693fdb7, 0xccf73f36, 0xf1e5a534, 0x1531d871, 0xc323c704, 0x9a059618, 0xe2801207, 0x75b227eb, 0x1a2c8309, 0xa05a6e1b, 0xb3d63b52, 0x842fe329, 0xed00d153, 0x5bb1fc20, 0x39becb6a, 0xcf584c4a, 0xfbaaefd0, 0x85334d43, 0x7f02f945, 0xa89f3c50, 0x8f40a351, 0xf5389d92, 0x21dab6bc, 0xd2f3ff10, 0xec130ccd, 0x1744975f, 0x3d7ea7c4, 0x73195d64, 0xdc4f8160, 0x88902a22, 0x14b8ee46, 0xdb0b5ede, 0x0a3a32e0, 0x5c240649, 0x62acd3c2, 0x79e49591, 0x6d37c8e7, 0xa94ed58d, 0xeaf4566c, 0x08ae7a65, 0x2e2578ba, 0xc6b4a61c, 0x1f74dde8, 0x8a8bbd4b, 0x66b53e70, 0x0ef60348, 0xb9573561, 0x9e1dc186, 0x1198f8e1, 0x948ed969, 0xe9871e9b, 0xdf2855ce, 0x0d89a18c, 0x6842e6bf, 0x0f2d9941, 0x16bb54b0,
-	0x7b777c63, 0xc56f6bf2, 0x2b670130, 0x76abd7fe, 0x7dc982ca, 0xf04759fa, 0xafa2d4ad, 0xc072a49c, 0x2693fdb7, 0xccf73f36, 0xf1e5a534, 0x1531d871, 0xc323c704, 0x9a059618, 0xe2801207, 0x75b227eb, 0x1a2c8309, 0xa05a6e1b, 0xb3d63b52, 0x842fe329, 0xed00d153, 0x5bb1fc20, 0x39becb6a, 0xcf584c4a, 0xfbaaefd0, 0x85334d43, 0x7f02f945, 0xa89f3c50, 0x8f40a351, 0xf5389d92, 0x21dab6bc, 0xd2f3ff10, 0xec130ccd, 0x1744975f, 0x3d7ea7c4, 0x73195d64, 0xdc4f8160, 0x88902a22, 0x14b8ee46, 0xdb0b5ede, 0x0a3a32e0, 0x5c240649, 0x62acd3c2, 0x79e49591, 0x6d37c8e7, 0xa94ed58d, 0xeaf4566c, 0x08ae7a65, 0x2e2578ba, 0xc6b4a61c, 0x1f74dde8, 0x8a8bbd4b, 0x66b53e70, 0x0ef60348, 0xb9573561, 0x9e1dc186, 0x1198f8e1, 0x948ed969, 0xe9871e9b, 0xdf2855ce, 0x0d89a18c, 0x6842e6bf, 0x0f2d9941, 0x16bb54b0,
-	0x7b777c63, 0xc56f6bf2, 0x2b670130, 0x76abd7fe, 0x7dc982ca, 0xf04759fa, 0xafa2d4ad, 0xc072a49c, 0x2693fdb7, 0xccf73f36, 0xf1e5a534, 0x1531d871, 0xc323c704, 0x9a059618, 0xe2801207, 0x75b227eb, 0x1a2c8309, 0xa05a6e1b, 0xb3d63b52, 0x842fe329, 0xed00d153, 0x5bb1fc20, 0x39becb6a, 0xcf584c4a, 0xfbaaefd0, 0x85334d43, 0x7f02f945, 0xa89f3c50, 0x8f40a351, 0xf5389d92, 0x21dab6bc, 0xd2f3ff10, 0xec130ccd, 0x1744975f, 0x3d7ea7c4, 0x73195d64, 0xdc4f8160, 0x88902a22, 0x14b8ee46, 0xdb0b5ede, 0x0a3a32e0, 0x5c240649, 0x62acd3c2, 0x79e49591, 0x6d37c8e7, 0xa94ed58d, 0xeaf4566c, 0x08ae7a65, 0x2e2578ba, 0xc6b4a61c, 0x1f74dde8, 0x8a8bbd4b, 0x66b53e70, 0x0ef60348, 0xb9573561, 0x9e1dc186, 0x1198f8e1, 0x948ed969, 0xe9871e9b, 0xdf2855ce, 0x0d89a18c, 0x6842e6bf, 0x0f2d9941, 0x16bb54b0
-};
-*/
-//#define XT(x) (((x) << 1) ^ (((x) >> 7) ? 0x1b : 0))
->>>>>>> e3fc358e
-
-__global__ void verus_gpu_hash(uint32_t threads, uint32_t startNonce, uint32_t *resNonce, uint128m * d_key_input, uint128m * d_mid, uint32_t *d_fix_r, uint32_t *d_fix_rex);
-__global__ void verus_gpu_final(uint32_t threads, uint32_t startNonce, uint32_t *resNonce, uint128m * d_key_input, const  uint128m * d_mid);
-__global__ void verus_extra_gpu_prepare(const uint32_t threads, uint128m * d_key_input);
-__global__ void verus_extra_gpu_fix(const uint32_t threads, uint128m * d_key_input, uint32_t *d_fix_r, uint32_t *d_fix_rex);
-
-
-static uint32_t *d_nonces[MAX_GPUS];
-static uint32_t *d_fix_rand[MAX_GPUS];
-static uint32_t *d_fix_randex[MAX_GPUS];
-static uint4 *d_long_keys[MAX_GPUS];
-
-static uint4 *d_mid[MAX_GPUS];
-
-static cudaStream_t streams[MAX_GPUS];
-static uint8_t run[MAX_GPUS];
-
-__device__ __constant__ uint128m vkey[VERUS_KEY_SIZE128];
-__device__ __constant__ uint128m blockhash_half[4];
-__device__ __constant__ uint32_t ptarget[8];
-
-__host__
-void verus_init(int thr_id, uint32_t throughput)
-{
-	//cudaFuncSetCacheConfig(verus_gpu_hash, cudaFuncCachePreferL1);
-	CUDA_SAFE_CALL(cudaMalloc(&d_nonces[thr_id], 1 * sizeof(uint32_t)));
-
-	CUDA_SAFE_CALL(cudaMalloc(&d_long_keys[thr_id], throughput * VERUS_KEY_SIZE));
-	CUDA_SAFE_CALL(cudaMalloc(&d_mid[thr_id], throughput * 16));
-	CUDA_SAFE_CALL(cudaMalloc(&d_fix_rand[thr_id], throughput * sizeof(uint32_t) * 32));
-	CUDA_SAFE_CALL(cudaMalloc(&d_fix_randex[thr_id], throughput * sizeof(uint32_t) * 32));
-
-};
-
-__host__
-void verus_setBlock(uint8_t *blockf, uint32_t *pTargetIn, uint8_t *lkey, int thr_id, uint32_t throughput)
-{
-	CUDA_SAFE_CALL(cudaMemcpyToSymbol(ptarget, (void**)pTargetIn, 8 * sizeof(uint32_t), 0, cudaMemcpyHostToDevice));
-	CUDA_SAFE_CALL(cudaMemcpyToSymbol(blockhash_half, (void**)blockf, 64 * sizeof(uint8_t), 0, cudaMemcpyHostToDevice));
-	CUDA_SAFE_CALL(cudaMemcpyToSymbol(vkey,(void**)lkey, VERUS_KEY_SIZE * sizeof(uint8_t), 0, cudaMemcpyHostToDevice));
-	dim3 grid2(throughput);
-	verus_extra_gpu_prepare << <grid2, 128 >> > (0, d_long_keys[thr_id]); //setup global mem with lots of keys	
-
-};
-__host__
-void verus_hash(int thr_id, uint32_t threads, uint32_t startNonce, uint32_t *resNonces)
-{
-	cudaMemset(d_nonces[thr_id], 0xff, 1 * sizeof(uint32_t));
-	const uint32_t threadsperblock = THREADS;
-	const uint32_t threadsperblock2 = 256;
-
-	dim3 grid((threads + threadsperblock - 1) / threadsperblock);
-	dim3 grid3((threads + threadsperblock2 - 1) / threadsperblock2);
-	dim3 grid2(threads);
-	dim3 block(threadsperblock);
-
-
-	if (run[thr_id] == 0) {
-		cudaStreamCreate(&streams[thr_id]);
-		run[thr_id] = 1;
-	}
-//	verus_extra_gpu_prepare << <grid2, 128 >> > (0, d_long_keys[thr_id]); //setup global mem with lots of keys	
-	verus_gpu_hash << <grid, block, 0, streams[thr_id] >> >(threads, startNonce, d_nonces[thr_id], d_long_keys[thr_id], d_mid[thr_id], d_fix_rand[thr_id], d_fix_randex[thr_id]);
-	verus_gpu_final << <grid3, 256, 0, streams[thr_id] >> >(threads, startNonce, d_nonces[thr_id], d_long_keys[thr_id], d_mid[thr_id]);
-	verus_extra_gpu_fix << <grid2, 32, 0, streams[thr_id] >> > (0, d_long_keys[thr_id], d_fix_rand[thr_id], d_fix_randex[thr_id]); //setup global mem with lots of keys	
-	CUDA_SAFE_CALL(cudaMemcpy(resNonces, d_nonces[thr_id], 1 * sizeof(uint32_t), cudaMemcpyDeviceToHost));
-
-};
-__device__ __forceinline__
-uint32_t xor3x(uint32_t a, uint32_t b, uint32_t c) {
-	uint32_t result;
-#if __CUDA_ARCH__ >= 500 && CUDA_VERSION >= 7050
-	asm("lop3.b32 %0, %1, %2, %3, 0x96;" : "=r"(result) : "r"(a), "r"(b), "r"(c)); //0x96 = 0xF0 ^ 0xCC ^ 0xAA
-#else
-	result = a^b^c;
-#endif
-	return result;
-}
-
-__device__  __forceinline__  uint128m _mm_xor_si128_emu(uint128m a, uint128m b)
-{
-	uint128m result;
-	asm("xor.b32 %0, %1, %2; // xor1" : "=r"(result.x) : "r"(a.x), "r"(b.x));
-	asm("xor.b32 %0, %1, %2; // xor1" : "=r"(result.y) : "r"(a.y), "r"(b.y));
-	asm("xor.b32 %0, %1, %2; // xor1" : "=r"(result.z) : "r"(a.z), "r"(b.z));
-	asm("xor.b32 %0, %1, %2; // xor1" : "=r"(result.w) : "r"(a.w), "r"(b.w));
-	return result;
-
-
-}
-
-
-__device__  __forceinline__  uint32_t XT4(uint32_t b)
-{
-	uint32_t tmp1,tmp2,tmp3;
-	
-	tmp1 = (b << 1) & 0xfefefefe;
-	tmp2 = (b >> 7) & 0x1010101;
-	asm("mul.lo.u32 %0, %1, 27; ": "=r"(tmp3) : "r"(tmp2));
-	asm("xor.b32 %0, %1, %2; // xor1" : "=r"(tmp2) : "r"(tmp1), "r"(tmp3));
-	
-	return tmp2;
-}
-
-__device__  uint128m _mm_clmulepi64_si128_emu(uint128m ai, uint128m bi, int imm)
-{
-	uint64_t a = ((uint64_t*)&ai)[0]; // (0xffffffffull & ai.x) | ((0x00000000ffffffffull & ai.y) << 32);//+ (imm & 1));
-
-	uint64_t b = ((uint64_t*)&bi)[1]; // (0xffffffffull & bi.z) | ((0x00000000ffffffffull & bi.w) << 32);
-	
-//	uint8_t  i; 
-//	uint2 u[8];
-	uint64_t r[2]; //uint128m r;
-	//uint2 tmp;
-
-if(__popcll(a) > __popcll(b)){
-
-a=b;b= ((uint64_t*)&ai)[0];
-}
-r[0] =0; r[1] =0;
-
-uint64_t w = a; int counter=0; int first;
-
-while((first=__clzll(w)+1) !=65 ){
-w <<=(first);
-counter+=(first);
-
-r[0] ^= b << (64 - counter);
-r[1] ^= b >> ((counter));
-};
-
-
- /*
-//      XCHG(a,b);
-	u[0].x = 0; //000 x b u[0].y = 0;
-}
-     
-	u[1].x = bi.z; //001 x b u[1].y = bi.w; //001 x   
-          
-	u[2].x = u[1].x << 1; //010 x b
-  u[2].y = __funnelshift_l(u[1].x, u[1].y, 1); //010 x b
-     
-	u[3].x = u[2].x ^ bi.z;  //011 x b
-  u[3].y = u[2].y ^ bi.w;  //011 x b
-   
-	u[4].x = u[2].x << 1; //100 x b
-  u[4].y = __funnelshift_l(u[2].x, u[2].y, 1); //010 x b
-   
-	u[5].x = u[4].x ^ bi.z;  //101 x b
-  u[5].y = u[4].y ^ bi.w;  //101 x b
-   
-	u[6].x = u[3].x << 1; //110 x b
-  u[6].y = __funnelshift_l(u[3].x, u[3].y, 1); //010 x b
-   
-	u[7].x = u[6].x ^ bi.z;  //111 x b
-  u[7].y = u[6].y ^ bi.w;  
-					  //Multiply
-	r.x = u[a & 7].x; //first window only affects lower word
-	r.y = u[a & 7].y;
-	r.z = r.w = 0;
-<<<<<<< HEAD
-	//#pragma unroll
-	for (i = 3; i < 31; i += 3) {
-		tmp.x = u[a >> i & 7].x;
-    tmp.y = u[a >> i & 7].y;
-		r.x ^= (tmp.x << i) ;
-		r.y ^= __funnelshift_l(tmp.x, tmp.y, i);
-    r.z ^= (	tmp.y >> ( 32 - i));
-
-=======
-	#pragma unroll
-	for (i = 3; i < 64; i += 3) {
-		tmp = u[a >> i & 7];
-	//	((uint64_t*)&r)[0] ^= tmp << i;
-		r.x ^= (tmp << i) & 0xffffffff;
-		r.y ^= ((tmp << i) & 0xffffffff00000000) >> 32;
-	//	((uint64_t*)&r)[1] ^= tmp >> (64 - i);
-		r.z ^= (tmp >> (64 - i)) & 0xffffffff;
-		r.w ^= ((tmp >> (64 - i)) & 0xffffffff00000000) >> 32;
->>>>>>> e3fc358e
-	}
- 
- 	//#pragma unroll
-	for (i = 33; i < 64; i += 3) {
-		tmp.x = u[a >> i & 7].x;
-    tmp.y = u[a >> i & 7].y;
-		r.y ^= (tmp.x << (i - 32 ));
-    r.z ^= __funnelshift_r(tmp.x, tmp.y, (64-i));
-		r.w ^=  tmp.y >> (64 - i);
-	}
- 
-
-	if ((bi.w ) & 0x80000000)
-	{
-		uint32_t t0 = LIMMY_R(ai.x, ai.y, 1);
-		uint32_t t1 = ai.y >> 1;
-		r.z ^= (t0 & 0xDB6DB6DB); //0, 21x 110
-		r.w ^= (t1 & 0x36DB6DB6); //0x6DB6DB6DB6DB6DB6 -> 0x36DB6DB6DB6DB6DB after >>1
-	}
-	if ((bi.w ) &  0x40000000)
-	{
-		uint32_t t0 = LIMMY_R(ai.x, ai.y, 2);
-		uint32_t t1 = ai.y >> 2;
-		r.z ^= (t0 & 0x49249249); //0, 21x 100
-		r.w ^= (t1 & 0x12492492); //0x4924924924924924 -> 0x1249249249249249 after >>2
-	}
-*/
-	return ((uint128m*)&r)[0];
-}
-
-__device__  __forceinline__ uint128m _mm_clmulepi64_si128_emu2(uint128m ai)
-{
-	uint64_t a = ((uint64_t*)&ai)[1];
-
-	//uint64_t b = 27 ;
-	uint8_t  i; //window size s = 4,
-				//uint64_t two_s = 16; //2^s
-				//uint64_t smask = 15; //s 15
-	uint8_t u[8];
-	uint128m r;
-	uint64_t tmp;
-	//Precomputation
-
-	//#pragma unroll
-	u[0] = 0;  //000 x b
-	u[1] = 27;  //001 x b
-	u[2] = 54; // u[1] << 1; //010 x b
-	u[3] = 45;  //011 x b
-	u[4] = 108; //100 x b
-	u[5] = 119;  //101 x b
-	u[6] = 90; //110 x b
-	u[7] = 65;  //111 x b
-					  //Multiply
-	((uint64_t*)&r)[0] = u[a & 7]; //first window only affects lower word
-
-	r.z = r.w = 0;
-	//#pragma unroll
-	for (i = 3; i < 64; i += 3) {
-		tmp = u[a >> i & 7];
-		r.x ^= (tmp << i) & 0xffffffff;
-		r.y ^= ((tmp << i) & 0xffffffff00000000) >> 32;
-		//	((uint64_t*)&r)[1] ^= tmp >> (64 - i);
-		r.z ^= (tmp >> (64 - i)) & 0xffffffff;
-		r.w ^= ((tmp >> (64 - i)) & 0xffffffff00000000) >> 32;
-	}
-
-	return r;
-}
-
-#define _mm_load_si128_emu(p) (*(uint128m*)(p));
-
-#define _mm_cvtsi128_si64_emu(p) (((int64_t *)&p)[0]);
-
-#define _mm_cvtsi128_si32_emu(p) (((int32_t *)&a)[0]);
-
-
-__device__  void _mm_unpackboth_epi32_emu(uint128m &a, uint128m &b)
-{
-	uint64_t value;
-
-	asm("mov.b64 %0, {%1, %2}; ": "=l"(value) : "r"(a.z), "r"(a.y));
-	asm("mov.b64 {%0, %1}, %2; ": "=r"(a.y), "=r"(a.z) : "l"(value));
-
-	asm("mov.b64 %0, {%1, %2}; ": "=l"(value) : "r"(b.x), "r"(a.y));
-	asm("mov.b64 {%0, %1}, %2; ": "=r"(a.y), "=r"(b.x) : "l"(value));
-
-	asm("mov.b64 %0, {%1, %2}; ": "=l"(value) : "r"(b.z), "r"(a.w));
-	asm("mov.b64 {%0, %1}, %2; ": "=r"(a.w), "=r"(b.z) : "l"(value));
-	
-	asm("mov.b64 %0, {%1, %2}; ": "=l"(value) : "r"(b.y), "r"(a.w));
-	asm("mov.b64 {%0, %1}, %2; ": "=r"(a.w), "=r"(b.y) : "l"(value));
-}
-
-
-__device__  __forceinline__ uint128m _mm_unpacklo_epi32_emu(uint128m a, uint128m b)
-{
-
-	//uint4 t;
-
-//	t.x = a.x;
-	a.z = a.y;
-	a.y = b.x;
-	a.w = b.y;
-	return a;
-}
-
-__device__  __forceinline__ uint128m _mm_unpackhi_epi32_emu(uint128m a, uint128m b)
-{
-
-	//uint4 t;
-	b.x = a.z;
-	b.y = b.z;
-	b.z = a.w;
-	//t.w = b.w;
-
-	return b;
-}
-
-
-__device__   __forceinline__ void aesenc(uint4 * __restrict__ ptr, const uint128m * __restrict__ key, uint32_t * __restrict__ t)
-{
-//#define XT(x) (((x) << 1) ^ (((x) >> 7) ? 0x1b : 0))
-
-//#define XT4(x) ((((x) << 1) & 0xfefefefe) ^ ((((x) >> 31) & 1) ? 0x1b000000 : 0)^ ((((x) >> 23)&1) ? 0x001b0000 : 0)^ ((((x) >> 15)&1) ? 0x00001b00 : 0)^ ((((x) >> 7)&1) ? 0x0000001b : 0))
-	uint32_t x0 = ptr[0].x;
-	uint32_t x1 = ptr[0].y;
-	uint32_t x2 = ptr[0].z;
-	uint32_t x3 = ptr[0].w;
-
-	uint32_t y0 = t[x0 & 0xff]; x0 >>= 8;
-	uint32_t y1 = t[x1 & 0xff]; x1 >>= 8;
-	uint32_t y2 = t[x2 & 0xff]; x2 >>= 8;
-	uint32_t y3 = t[x3 & 0xff]; x3 >>= 8;
-	t += 256;
-
-	y0 ^= t[x1 & 0xff]; x1 >>= 8;
-	y1 ^= t[x2 & 0xff]; x2 >>= 8;
-	y2 ^= t[x3 & 0xff]; x3 >>= 8;
-	y3 ^= t[x0 & 0xff]; x0 >>= 8;
-	t += 256;
-
-	y0 ^= t[x2 & 0xff]; x2 >>= 8;
-	y1 ^= t[x3 & 0xff]; x3 >>= 8;
-	y2 ^= t[x0 & 0xff]; x0 >>= 8;
-	y3 ^= t[x1 & 0xff]; x1 >>= 8;
-	t += 256;
-
-	y0 ^= t[x3];
-	y1 ^= t[x0];
-	y2 ^= t[x1];
-	y3 ^= t[x2];
-
-	ptr[0].x = y0 ^ key[0].x;
-	ptr[0].y = y1 ^ key[0].y;
-	ptr[0].z = y2 ^ key[0].z;
-	ptr[0].w = y3 ^ key[0].w;
-<<<<<<< HEAD
-
-}
-=======
-/*
-	//const uint32_t  t, u, w;
-	register uint32_t  v[4];
-	//const uint128m rk2 = ((uint128m*)&rk[0])[0];
-
-	((uint8_t*)&v[0])[0] = ((uint8_t*)&sharedMemory1[0])[s[0]];
-	((uint8_t*)&v[0])[7] = ((uint8_t*)&sharedMemory1[0])[s[1]];
-	((uint8_t*)&v[0])[10] = ((uint8_t*)&sharedMemory1[0])[s[2]];
-	((uint8_t*)&v[0])[13] = ((uint8_t*)&sharedMemory1[0])[s[3]];
-	((uint8_t*)&v[0])[1] = ((uint8_t*)&sharedMemory1[0])[s[4]];
-	((uint8_t*)&v[0])[4] = ((uint8_t*)&sharedMemory1[0])[s[5]];
-	((uint8_t*)&v[0])[11] = ((uint8_t*)&sharedMemory1[0])[s[6]];
-	((uint8_t*)&v[0])[14] = ((uint8_t*)&sharedMemory1[0])[s[7]];
-	((uint8_t*)&v[0])[2] = ((uint8_t*)&sharedMemory1[0])[s[8]];
-	((uint8_t*)&v[0])[5] = ((uint8_t*)&sharedMemory1[0])[s[9]];
-	((uint8_t*)&v[0])[8] = ((uint8_t*)&sharedMemory1[0])[s[10]];
-	((uint8_t*)&v[0])[15] = ((uint8_t*)&sharedMemory1[0])[s[11]];
-	((uint8_t*)&v[0])[3] = ((uint8_t*)&sharedMemory1[0])[s[12]];
-	((uint8_t*)&v[0])[6] = ((uint8_t*)&sharedMemory1[0])[s[13]];
-	((uint8_t*)&v[0])[9] = ((uint8_t*)&sharedMemory1[0])[s[14]];
-	((uint8_t*)&v[0])[12] = ((uint8_t*)&sharedMemory1[0])[s[15]];
-
-	uint32_t t = v[0];
-	uint32_t w = v[0] ^ v[1];
-	uint32_t u; // = w ^ v[2] ^ v[3];
-	u = xor3x(w, v[2], v[3]);
-	v[0] = xor3x(v[0], u, XT4(w));
-	v[1] = xor3x(v[1], u, XT4(v[1] ^ v[2]));
-	v[2] = xor3x(v[2], u, XT4(v[2] ^ v[3]));
-	v[3] = xor3x(v[3], u, XT4(v[3] ^ t));
-
-
-	s[0] = ((uint8_t*)&v[0])[0];
-	s[1] = ((uint8_t*)&v[0])[4] ;
-	s[2] = ((uint8_t*)&v[0])[8] ;
-	s[3] = ((uint8_t*)&v[0])[12] ;
-	s[4] = ((uint8_t*)&v[0])[1] ;
-	s[5] = ((uint8_t*)&v[0])[5] ;
-
-	s[6] = ((uint8_t*)&v[0])[9] ;
-	s[7] = ((uint8_t*)&v[0])[13] ;
-	s[8] = ((uint8_t*)&v[0])[2] ;
-	s[9] = ((uint8_t*)&v[0])[6] ;
-	s[10] = ((uint8_t*)&v[0])[10] ;
-	s[11] = ((uint8_t*)&v[0])[14] ;
-	s[12] = ((uint8_t*)&v[0])[3] ;
-	s[13] = ((uint8_t*)&v[0])[7];
-	s[14] = ((uint8_t*)&v[0])[11];
-	s[15] = ((uint8_t*)&v[0])[15];
-
-	((uint128m*)&s[0])[0] = make_uint4(((uint32_t*)&s[0])[0] ^ rk[0].x, ((uint32_t*)&s[0])[1] ^ rk[0].y, ((uint32_t*)&s[0])[2] ^ rk[0].z, ((uint32_t*)&s[0])[3] ^ rk[0].w);
-	*/
-
-}
-//#define AES2_EMU2(s0, s1, rci) \
- // aesenc4((unsigned char *)&s0, (unsigned char *)&s1, &rc[rci],sharedMemory1); 
-
->>>>>>> e3fc358e
-
-
-__device__  __forceinline__ uint128m _mm_cvtsi32_si128_emu(uint32_t lo)
-{
-	uint128m result = { 0 };
-	result.x= lo;
-
-	return result;
-}
-__device__  __forceinline__ uint128m _mm_cvtsi64_si128_emu(uint64_t lo)
-{
-	uint128m result = {0};
-	((uint64_t *)&result)[0] = lo;
-	//((uint64_t *)&result)[1] = 0;
-	return result;
-}
-__device__  __forceinline__ uint128m _mm_set_epi64x_emu(uint64_t hi, uint64_t lo)
-{
-	uint128m result;
-	((uint64_t *)&result)[0] = lo;
-	((uint64_t *)&result)[1] = hi;
-	return result;
-}
-__device__ __forceinline__ uint128m _mm_shuffle_epi8_emu(uint128m b)
-{
-	uint128m result = { 0 };
-	const uint128m M = { 0x2d361b00,0x415a776c,0xf5eec3d8,0x9982afb4 };
-	const uint128m Q = { 0x80808080, 0x80808080, 0x80808080, 0x80808080 };
-	const uint128m W = b & Q;
-
-
-#pragma unroll
-	for (int i = 0; i < 8; i++)
-	{
-		if (!((uint8_t *)&W)[i])
-		{
-		((uint8_t *)&result)[i] = ((uint8_t *)&M)[((uint8_t *)&b)[i] & 0xf];
-		}
-	}
-
-	return result;
-}
-
-
-
-__device__  __forceinline__ uint128m _mm_srli_si128_emu(uint128m input, int imm8)
-{
-	//we can cheat here as its an 8 byte shift just copy the 64bits
-	uint128m temp;
-	((uint64_t*)&temp)[0] = ((uint64_t*)&input)[1];
-	((uint64_t*)&temp)[1] = 0;
-
-
-	return temp;
-}
-
-
-
-__device__  uint128m _mm_mulhrs_epi16_emu(uint128m _a, uint128m _b)
-{
-	int16_t result[8];
-
-	int32_t po;
-	int16_t *a = (int16_t*)&_a, *b = (int16_t*)&_b;
-#pragma nounroll
-	for (int i = 0; i < 8; i++)
-	{
-		asm("mad.lo.s32 %0, %1, %2, 16384; ": "=r"(po) : "r"((int32_t)a[i]), "r"((int32_t)b[i]));
-
-		result[i] = po >> 15;
-	//	result[i] = (int16_t)((((int32_t)(a[i]) * (int32_t)(b[i])) + 0x4000) >> 15);
-	
-	}
-	return *(uint128m *)result;
-}
-
-
-__device__  __forceinline__ void case_0(uint128m &prand, uint128m &prandex, const  uint128m *pbuf,
-	uint64_t selector, uint128m &acc)
-{
-	const uint128m temp1 = prandex;
-
-	const uint128m temp2 = _mm_load_si128_emu(pbuf - (((selector & 1) << 1) - 1));
-
-
-	const uint128m add1 = _mm_xor_si128_emu(temp1, temp2);
-
-	const uint128m clprod1 = _mm_clmulepi64_si128_emu(add1, add1, 0x10);
-	acc = _mm_xor_si128_emu(clprod1, acc);
-
-	const uint128m tempa1 = _mm_mulhrs_epi16_emu(acc, temp1);
-	const uint128m tempa2 = _mm_xor_si128_emu(tempa1, temp1);
-
-	const uint128m temp12 = prand;
-	prand = tempa2;
-
-
-	const uint128m temp22 = _mm_load_si128_emu(pbuf);
-	const uint128m add12 = _mm_xor_si128_emu(temp12, temp22);
-	const uint128m clprod12 = _mm_clmulepi64_si128_emu(add12, add12, 0x10);
-	acc = _mm_xor_si128_emu(clprod12, acc);
-
-	const uint128m tempb1 = _mm_mulhrs_epi16_emu(acc, temp12);
-	const uint128m tempb2 = _mm_xor_si128_emu(tempb1, temp12);
-	prandex = tempb2;
-
-}
-
-__device__  __forceinline__ void case_4(uint128m &prand, uint128m &prandex, const  uint128m *pbuf,
-	uint64_t selector, uint128m &acc)
-{
-	const uint128m temp1 = prand;
-	const uint128m temp2 = _mm_load_si128_emu(pbuf);
-	const uint128m add1 = _mm_xor_si128_emu(temp1, temp2);
-	const uint128m clprod1 = _mm_clmulepi64_si128_emu(add1, add1, 0x10);
-	acc = _mm_xor_si128_emu(clprod1, acc);
-	const uint128m clprod2 = _mm_clmulepi64_si128_emu(temp2, temp2, 0x10);
-	acc = _mm_xor_si128_emu(clprod2, acc);
-
-	const uint128m tempa1 = _mm_mulhrs_epi16_emu(acc, temp1);
-	const uint128m tempa2 = _mm_xor_si128_emu(tempa1, temp1);
-
-	const uint128m temp12 = prandex;
-	prandex = tempa2;
-
-	const uint128m temp22 = _mm_load_si128_emu(pbuf - (((selector & 1) << 1) - 1));
-	const uint128m add12 = _mm_xor_si128_emu(temp12, temp22);
-	acc = _mm_xor_si128_emu(add12, acc);
-
-	const uint128m tempb1 = _mm_mulhrs_epi16_emu(acc, temp12);
-	const uint128m tempb2 = _mm_xor_si128_emu(tempb1, temp12);
-	prand = tempb2;
-}
-
-__device__  void case_8(uint128m &prand, uint128m &prandex, const  uint128m *pbuf,
-	uint64_t selector, uint128m &acc)
-{
-	const uint128m temp1 = prandex;
-	const uint128m temp2 = _mm_load_si128_emu(pbuf);
-	const uint128m add1 = _mm_xor_si128_emu(temp1, temp2);
-	acc = _mm_xor_si128_emu(add1, acc);
-
-	const uint128m tempa1 = _mm_mulhrs_epi16_emu(acc, temp1);
-	const uint128m tempa2 = _mm_xor_si128_emu(tempa1, temp1);
-
-	const uint128m temp12 = prand;
-	prand = tempa2;
-
-	const uint128m temp22 = _mm_load_si128_emu(pbuf - (((selector & 1) << 1) - 1));
-	const uint128m add12 = _mm_xor_si128_emu(temp12, temp22);
-	const uint128m clprod12 = _mm_clmulepi64_si128_emu(add12, add12, 0x10);
-	acc = _mm_xor_si128_emu(clprod12, acc);
-	const uint128m clprod22 = _mm_clmulepi64_si128_emu(temp22, temp22, 0x10);
-	acc = _mm_xor_si128_emu(clprod22, acc);
-
-	const uint128m tempb1 = _mm_mulhrs_epi16_emu(acc, temp12);
-	const uint128m tempb2 = _mm_xor_si128_emu(tempb1, temp12);
-	prandex = tempb2;
-}
-
-__device__ void case_0c(uint128m &prand, uint128m &prandex, const  uint128m *pbuf,
-	uint64_t selector, uint128m &acc)
-{
-	const uint128m temp1 = prand;
-	const uint128m temp2 = _mm_load_si128_emu(pbuf - (((selector & 1) << 1) - 1));
-	const uint128m add1 = _mm_xor_si128_emu(temp1, temp2);
-
-	// cannot be zero here
-	const int32_t divisor = ((uint32_t*)&selector)[0];
-
-	acc = _mm_xor_si128_emu(add1, acc);
-
-	int64_t dividend = _mm_cvtsi128_si64_emu(acc);
-	int64_t tmpmod = dividend % divisor;
-	const uint128m modulo = _mm_cvtsi32_si128_emu(tmpmod);
-	acc = _mm_xor_si128_emu(modulo, acc);
-
-	const uint128m tempa1 = _mm_mulhrs_epi16_emu(acc, temp1);
-	const uint128m tempa2 = _mm_xor_si128_emu(tempa1, temp1);
-	dividend &= 1;
-	if (dividend)
-	{
-		const uint128m temp12 = prandex;
-		prandex = tempa2;
-
-		const uint128m temp22 = _mm_load_si128_emu(pbuf);
-		const uint128m add12 = _mm_xor_si128_emu(temp12, temp22);
-		const uint128m clprod12 = _mm_clmulepi64_si128_emu(add12, add12, 0x10);
-		acc = _mm_xor_si128_emu(clprod12, acc);
-		const uint128m clprod22 = _mm_clmulepi64_si128_emu(temp22, temp22, 0x10);
-		acc = _mm_xor_si128_emu(clprod22, acc);
-
-		const uint128m tempb1 = _mm_mulhrs_epi16_emu(acc, temp12);
-		const uint128m tempb2 = _mm_xor_si128_emu(tempb1, temp12);
-		prand = tempb2;
-	}
-	else
-	{
-		const uint128m tempb3 = prandex;
-		prandex = tempa2;
-		prand = tempb3;
-	}
-}
-__device__ void case_10(uint128m &prand, uint128m &prandex, const  uint128m *pbuf,
-	uint64_t selector, uint128m &acc, uint128m *randomsource, uint32_t prand_idx, uint32_t *sharedMemory1)
-{			// a few AES operations
-			uint128m rc[12];
-
-			rc[0] = prand; 
-
-	//uint128m *rc = &randomsource[prand_idx];
-			rc[1] = randomsource[prand_idx + 1];
-		rc[2] = randomsource[prand_idx + 2];
-	rc[3] = randomsource[prand_idx + 3];
-	rc[4] = randomsource[prand_idx + 4];
-	rc[5] = randomsource[prand_idx + 5];
-	rc[6] = randomsource[prand_idx + 6];
-	rc[7] = randomsource[prand_idx + 7];
-	rc[8] = randomsource[prand_idx + 8];
-	rc[9] = randomsource[prand_idx + 9];
-	rc[10] = randomsource[prand_idx + 10];
-	rc[11] = randomsource[prand_idx + 11];
-	uint128m tmp;
-
-	uint128m temp1 = _mm_load_si128_emu(pbuf - (((selector & 1) << 1) - 1));
-	uint128m temp2 = _mm_load_si128_emu(pbuf);
-
-	AES2_EMU(temp1, temp2, 0);
-	MIX2_EMU(temp1, temp2);
-
-
-	AES2_EMU(temp1, temp2, 4);
-	MIX2_EMU(temp1, temp2);
-<<<<<<< HEAD
-
-	AES2_EMU(temp1, temp2, 8);
-	MIX2_EMU(temp1, temp2);
-
-=======
-
-	AES2_EMU(temp1, temp2, 8);
-	MIX2_EMU(temp1, temp2);
-
->>>>>>> e3fc358e
-
-	acc = _mm_xor_si128_emu(temp1, acc);
-	acc = _mm_xor_si128_emu(temp2, acc);
-
-	const uint128m tempa1 = prand;
-	const uint128m tempa2 = _mm_mulhrs_epi16_emu(acc, tempa1);
-	const uint128m tempa3 = _mm_xor_si128_emu(tempa1, tempa2);
-
-	const uint128m tempa4 = prandex;
-	prandex = tempa3;
-	prand = tempa4;
-}
-__device__ void case_14(uint128m &prand, uint128m &prandex, const  uint128m *pbuf,
-	uint64_t selector, uint128m &acc, uint128m *randomsource, uint32_t prand_idx, uint32_t *sharedMemory1)
-{
-	// we'll just call this one the monkins loop, inspired by Chris
-	const uint128m *buftmp = pbuf - (((selector & 1) << 1) - 1);
-	uint128m tmp; // used by MIX2
-
-	uint64_t rounds = selector >> 61; // loop randomly between 1 and 8 times
-	uint128m *rc = &randomsource[prand_idx];
-
-
-	uint64_t aesround = 0;
-	uint128m onekey;
-	uint64_t loop_c;
-
-	for (int i = 0; i<8;i++)
-	{
-		if (rounds <= 8) {
-			loop_c = selector & (0x10000000 << rounds);
-			if (loop_c)
-			{
-				onekey = _mm_load_si128_emu(rc++);
-				const uint128m temp2 = _mm_load_si128_emu(rounds & 1 ? pbuf : buftmp);
-				const uint128m add1 = _mm_xor_si128_emu(onekey, temp2);
-				const uint128m clprod1 = _mm_clmulepi64_si128_emu(add1, add1, 0x10);
-				acc = _mm_xor_si128_emu(clprod1, acc);
-			}
-			else
-			{
-				onekey = _mm_load_si128_emu(rc++);
-				uint128m temp2 = _mm_load_si128_emu(rounds & 1 ? buftmp : pbuf);
-
-				const uint64_t roundidx = aesround++ << 2;
-				AES2_EMU(onekey, temp2, roundidx);
-
-				MIX2_EMU(onekey, temp2);
-
-				acc = _mm_xor_si128_emu(onekey, acc);
-				acc = _mm_xor_si128_emu(temp2, acc);
-
-			}
-		}
- (rounds--);
-	} 
-
-	const uint128m tempa1 = (prand);
-	const uint128m tempa2 = _mm_mulhrs_epi16_emu(acc, tempa1);
-	const uint128m tempa3 = _mm_xor_si128_emu(tempa1, tempa2);
-
-	const uint128m tempa4 = (prandex);
-	prandex = tempa3;
-	prand = tempa4;
-}
-
-__device__ void __forceinline__  case_18(uint128m &prand, uint128m &prandex, const  uint128m *pbuf,
-	uint64_t selector, uint128m &acc)
-{
-	const uint128m temp1 = _mm_load_si128_emu(pbuf - (((selector & 1) << 1) - 1));
-	const uint128m temp2 = (prand);
-	const uint128m add1 = _mm_xor_si128_emu(temp1, temp2);
-	const uint128m clprod1 = _mm_clmulepi64_si128_emu(add1, add1, 0x10);
-	acc = _mm_xor_si128_emu(clprod1, acc);
-
-	const uint128m tempa1 = _mm_mulhrs_epi16_emu(acc, temp2);
-	const uint128m tempa2 = _mm_xor_si128_emu(tempa1, temp2);
-
-	const uint128m tempb3 = (prandex);
-	prandex = tempa2;
-	prand = tempb3;
-}
-
-__device__  __forceinline__ void case_1c(uint128m &prand, uint128m &prandex, const  uint128m *pbuf,
-	uint64_t selector, uint128m &acc)
-{
-	const uint128m temp1 = _mm_load_si128_emu(pbuf);
-	const uint128m temp2 = (prandex);
-	const uint128m add1 = _mm_xor_si128_emu(temp1, temp2);
-	const uint128m clprod1 = _mm_clmulepi64_si128_emu(add1, add1, 0x10);
-	acc = _mm_xor_si128_emu(clprod1, acc);
-
-
-	const uint128m tempa1 = _mm_mulhrs_epi16_emu(acc, temp2);
-	const uint128m tempa2 = _mm_xor_si128_emu(tempa1, temp2);
-	const uint128m tempa3 = (prand);
-
-
-	prand = tempa2;
-
-	acc = _mm_xor_si128_emu(tempa3, acc);
-
-	const uint128m tempb1 = _mm_mulhrs_epi16_emu(acc, tempa3);
-	const uint128m tempb2 = _mm_xor_si128_emu(tempb1, tempa3);
-	prandex = tempb2;
-}
-
-
-
-__device__ __forceinline__ uint128m __verusclmulwithoutreduction64alignedrepeatgpu(uint128m * __restrict__ randomsource, const  uint128m *  __restrict__  buf ,
-	 uint32_t *  __restrict__ sharedMemory1, uint32_t *  __restrict__ d_fix_r, uint32_t *  __restrict__ d_fix_rex)
-{
-    uint128m const *pbuf;
-	//keyMask >>= 4;
-<<<<<<< HEAD
-	uint128m acc = vkey[513];
-	
-	
-	// divide key mask by 32 from bytes to uint128m
-=======
-	uint128m acc = vkey[513];
-	
-	
-	// divide key mask by 32 from bytes to uint128m
->>>>>>> e3fc358e
-	
-	uint16_t prand_idx, prandex_idx;
-	uint64_t selector;
-	uint128m prand;
-	uint128m prandex;
-	prand_idx = ((acc.x >> 5) & 511);
-	prandex_idx = ((acc.y) & 511);
-
-	prand = vkey[prand_idx];
-	prandex = vkey[prandex_idx];
-//#pragma unroll
-<<<<<<< HEAD
-	for (uint8_t i = 0; i < 32; i++)
-	{
-		
-		selector = _mm_cvtsi128_si64_emu(acc);
-		if (i > 0) {
-		prand_idx = ((acc.x >> 5) & 511);
-		prandex_idx = ((acc.y) & 511);
-
-		
-		// get two random locations in the key, which will be mutated and swapped
-			prand = randomsource[prand_idx];
-			prandex = randomsource[prandex_idx];
-			
-=======
-	for (uint8_t i = 0; i < 32; i++)
-	{
-		
-		selector = _mm_cvtsi128_si64_emu(acc);
-		if (i > 0) {
-		prand_idx = ((acc.x >> 5) & 511);
-		prandex_idx = ((acc.y) & 511);
-
-		
-		// get two random locations in the key, which will be mutated and swapped
-			prand = randomsource[prand_idx];
-			prandex = randomsource[prandex_idx];
-			
->>>>>>> e3fc358e
-		}
-
-		pbuf = buf + (acc.x & 3);
-		uint8_t case_v;
-		case_v = selector &  0x1cu;
-
-		
-		if(case_v == 0)
-		{
-			case_0(prand, prandex, pbuf, selector, acc);
-		}
-		else if (case_v == 4)
-		{
-			case_4(prand, prandex, pbuf, selector, acc);
-		}
-		else if (case_v == 8)
-		{
-			case_8(prand, prandex, pbuf, selector, acc);
-			
-		}
-		else if (case_v == 0xc)
-		{
-			case_0c(prand, prandex, pbuf, selector, acc);
-
-		}
-			
-		else if (case_v == 0x10)
-		{
-			case_10(prand, prandex, pbuf, selector, acc, randomsource, prand_idx, sharedMemory1);
-
-
-		}
-		
-		else if (case_v == 0x14)
-		{
-			case_14(prand, prandex, pbuf, selector, acc, randomsource, prand_idx, sharedMemory1);
-
-		}
-
-
-		else if(case_v == 0x18)
-		{
-			case_18(prand, prandex, pbuf, selector, acc);
-			
-		}
-		else 
-		{
-			case_1c(prand, prandex, pbuf, selector, acc);
-		}	
-		d_fix_r[i] = prand_idx;
-		d_fix_rex[i] = prandex_idx;
-		 randomsource[prand_idx] = prand;
-		 randomsource[prandex_idx] = prandex;
-		 
-	}
-
-	return acc;
-}
-
-
-__device__   __forceinline__  uint32_t haraka512_port_keyed2222(uint128m * __restrict__  in, uint128m * __restrict__  rc, uint32_t * __restrict__  sharedMemory1)
-{
-	uint128m s1,s2,s3,s4, tmp;
-
-	s1 = in[0];
-	s2 = in[1];
-	s3 = in[2];
-	s4 = in[3];
-
-	AES4(s1, s2, s3, s4, 0);
-	MIX4(s1, s2, s3, s4);
-
-	AES4(s1, s2, s3, s4, 8);
-	MIX4(s1, s2, s3, s4);
-
-	AES4(s1, s2, s3, s4, 16);
-	MIX4(s1, s2, s3, s4);
-
-	AES4(s1, s2, s3, s4, 24);
-	MIX4_LASTBUT1(s1, s2, s3, s4);
-
-
-	AES4_LAST(s3, 32);
-
-	return s3.z ^ in[3].y;
-
-}
-
-__device__   __forceinline__ uint64_t precompReduction64(uint128m A) {
-
-
-	//static const uint128m M = { 0x2d361b00,0x415a776c,0xf5eec3d8,0x9982afb4 };
-	// const uint128m tmp = { 27 };
-	// A.z = 0;
-	//tmp.x = 27u;
-	uint128m Q2 = _mm_clmulepi64_si128_emu2(A);
-	uint128m Q3 = _mm_shuffle_epi8_emu(_mm_srli_si128_emu(Q2, 8));
-
-	//uint128m Q4 = _mm_xor_si128_emu(Q2, A);
-	uint128m final;
-	final.x = xor3(A.x, Q2.x, Q3.x);
-	final.y = xor3(A.y, Q2.y, Q3.y);
-
-	return _mm_cvtsi128_si64_emu(final);/// WARNING: HIGH 64 BITS SHOULD BE ASSUMED TO CONTAIN GARBAGE
-}
-
-
-
-__global__ __launch_bounds__(THREADS, 1)
-void verus_gpu_hash(const uint32_t threads, const uint32_t startNonce, uint32_t * __restrict__ resNonce,
-	uint128m * __restrict__ d_key_input, uint128m * __restrict__ d_mid, uint32_t * __restrict__  d_fix_r, uint32_t *__restrict__  d_fix_rex)
-{
-	const uint32_t thread = (blockDim.x * blockIdx.x + threadIdx.x);
-	uint128m mid; // , biddy[VERUS_KEY_SIZE128];
-	uint128m s[4];
-
-	const uint32_t nounce = startNonce + thread;
-
-	__shared__ uint32_t sharedMemory1[4][256];
-	__shared__ uint32_t sharedrand[32 * THREADS];
-	__shared__ uint32_t sharedrandex[32 * THREADS];
-
-	//uint32_t save_rand[32] = { 0 };
-	//uint32_t save_randex[32] = { 0 };
-
-	s[0] = blockhash_half[0];
-	s[1] = blockhash_half[1];
-	s[2] = blockhash_half[2];
-	s[3] = blockhash_half[3];
-
-
-	sharedMemory1[0][threadIdx.x] = saes_table[0][threadIdx.x];// copy sbox to shared mem
-	sharedMemory1[0][threadIdx.x + 64] = saes_table[0][threadIdx.x + 64];// copy sbox to shared mem
-	sharedMemory1[0][threadIdx.x + 128] = saes_table[0][threadIdx.x + 128];// copy sbox to shared mem
-	sharedMemory1[0][threadIdx.x + 192] = saes_table[0][threadIdx.x + 192];// copy sbox to shared mem
-
-	sharedMemory1[1][threadIdx.x] = saes_table[1][threadIdx.x];// copy sbox to shared mem
-	sharedMemory1[1][threadIdx.x + 64] = saes_table[1][threadIdx.x + 64];// copy sbox to shared mem
-	sharedMemory1[1][threadIdx.x + 128] = saes_table[1][threadIdx.x + 128];// copy sbox to shared mem
-	sharedMemory1[1][threadIdx.x + 192] = saes_table[1][threadIdx.x + 192];// copy sbox to shared mem
-
-	sharedMemory1[2][threadIdx.x] = saes_table[2][threadIdx.x];// copy sbox to shared mem
-	sharedMemory1[2][threadIdx.x + 64] = saes_table[2][threadIdx.x + 64];// copy sbox to shared mem
-	sharedMemory1[2][threadIdx.x + 128] = saes_table[2][threadIdx.x + 128];// copy sbox to shared mem
-	sharedMemory1[2][threadIdx.x + 192] = saes_table[2][threadIdx.x + 192];// copy sbox to shared mem
-
-	sharedMemory1[3][threadIdx.x] = saes_table[3][threadIdx.x];// copy sbox to shared mem
-	sharedMemory1[3][threadIdx.x + 64] = saes_table[3][threadIdx.x + 64];// copy sbox to shared mem
-	sharedMemory1[3][threadIdx.x + 128] = saes_table[3][threadIdx.x + 128];// copy sbox to shared mem
-	sharedMemory1[3][threadIdx.x + 192] = saes_table[3][threadIdx.x + 192];// copy sbox to shared mem
-
-	__syncthreads();
-	s[2].x = nounce;
-
-	
-
-	mid = __verusclmulwithoutreduction64alignedrepeatgpu(&d_key_input[VERUS_KEY_SIZE128 * thread], s, sharedMemory1[0], sharedrand + (threadIdx.x * 32), sharedrandex + (threadIdx.x * 32));
-	mid.x  ^= 0x00010000;
-	d_mid[thread] = mid;
-
-#pragma unroll
-	for (int i = 0; i < 32; i++)
-	{
-		d_fix_r[(thread * 32) + i] = sharedrand[(threadIdx.x * 32)+i];
-		d_fix_rex[(thread * 32) + i] = sharedrandex[(threadIdx.x * 32) + i];
-	}
-}
-	__global__ __launch_bounds__(256, 1)
-		void verus_gpu_final(const uint32_t threads, const uint32_t startNonce, uint32_t * __restrict__ resNonce,
-			uint128m * __restrict__  d_key_input, const uint128m * __restrict__ d_mid)
-	{
-		const uint32_t thread = (blockDim.x * blockIdx.x + threadIdx.x);
-		uint64_t acc = precompReduction64(d_mid[thread]);;
-		//uint128m wizz = d_mid[thread];
-
-		const uint32_t nounce = startNonce + thread;
-		uint32_t hash;
-
-		uint128m s[4];
-		__shared__ uint32_t sharedMemory1[4][256];
-	//	sharedMemory1[threadIdx.x] = sbox[threadIdx.x];// copy sbox to shared mem
-		sharedMemory1[0][threadIdx.x] = saes_table[0][threadIdx.x];// copy sbox to shared mem
-
-		sharedMemory1[1][threadIdx.x] = saes_table[1][threadIdx.x];// copy sbox to shared mem
-
-		sharedMemory1[2][threadIdx.x] = saes_table[2][threadIdx.x];// copy sbox to shared mem
-
-
-		sharedMemory1[3][threadIdx.x] = saes_table[3][threadIdx.x];// copy sbox to shared mem
-
-
-
-		s[0] = blockhash_half[0];
-		s[1] = blockhash_half[1];
-		s[2] = blockhash_half[2];
-		s[3] = blockhash_half[3];
-		__syncthreads();
-
-	((uint32_t *)&s)[8] = nounce;
-	memcpy(((uint8_t*)&s) + 47, &acc, 8);
-	memcpy(((uint8_t*)&s) + 55, &acc, 8);
-	memcpy(((uint8_t*)&s) + 63, &acc, 1);
-	//uint64_t mask = 8191 >> 4;
-	acc &= 511;
-	
-	//haraka512_port_keyed((unsigned char*)hash, (const unsigned char*)s, (const unsigned char*)(biddy + mask), sharedMemory1, nounce);
-	hash = haraka512_port_keyed2222(s, (&d_key_input[VERUS_KEY_SIZE128 * thread] + acc), sharedMemory1[0]);
-	if (hash < ptarget[7]) { 
-		
-		resNonce[0] = nounce;
-
-	}
-
-
-};
-
-__global__ __launch_bounds__(128, 1)
-void verus_extra_gpu_prepare(const uint32_t threads, uint128m * d_key_input)
-{
-
-	d_key_input[(blockIdx.x * VERUS_KEY_SIZE128) + threadIdx.x] = vkey[threadIdx.x];
-	d_key_input[(blockIdx.x * VERUS_KEY_SIZE128) + threadIdx.x + 128 ] = vkey[threadIdx.x + 128];
-	d_key_input[(blockIdx.x * VERUS_KEY_SIZE128) + threadIdx.x + 256 ] = vkey[threadIdx.x + 256];
-	d_key_input[(blockIdx.x * VERUS_KEY_SIZE128) + threadIdx.x + 384 ] = vkey[threadIdx.x + 384];
-	if (threadIdx.x < 40)
-		d_key_input[(blockIdx.x * VERUS_KEY_SIZE128) + threadIdx.x + 512 ] = vkey[threadIdx.x + 512];
-
-}
-
-__global__ __launch_bounds__(32, 1)
-void verus_extra_gpu_fix(const uint32_t threads, uint128m * __restrict__ d_key_input, uint32_t *d_fix_r, uint32_t *d_fix_rex)
-{
-	
-	d_key_input[(blockIdx.x * VERUS_KEY_SIZE128) + d_fix_r[(blockIdx.x * 32) + threadIdx.x]] = vkey[d_fix_r[(blockIdx.x * 32) +threadIdx.x]];
-	d_key_input[(blockIdx.x * VERUS_KEY_SIZE128) + d_fix_rex[(blockIdx.x * 32) + threadIdx.x]] = vkey[d_fix_rex[(blockIdx.x * 32) + threadIdx.x]];
-	
-}
+#include <miner.h>
+
+#include <cuda_helper.h>
+
+
+
+#define saes_data(w) {\
+    w(0x63), w(0x7c), w(0x77), w(0x7b), w(0xf2), w(0x6b), w(0x6f), w(0xc5),\
+    w(0x30), w(0x01), w(0x67), w(0x2b), w(0xfe), w(0xd7), w(0xab), w(0x76),\
+    w(0xca), w(0x82), w(0xc9), w(0x7d), w(0xfa), w(0x59), w(0x47), w(0xf0),\
+    w(0xad), w(0xd4), w(0xa2), w(0xaf), w(0x9c), w(0xa4), w(0x72), w(0xc0),\
+    w(0xb7), w(0xfd), w(0x93), w(0x26), w(0x36), w(0x3f), w(0xf7), w(0xcc),\
+    w(0x34), w(0xa5), w(0xe5), w(0xf1), w(0x71), w(0xd8), w(0x31), w(0x15),\
+    w(0x04), w(0xc7), w(0x23), w(0xc3), w(0x18), w(0x96), w(0x05), w(0x9a),\
+    w(0x07), w(0x12), w(0x80), w(0xe2), w(0xeb), w(0x27), w(0xb2), w(0x75),\
+    w(0x09), w(0x83), w(0x2c), w(0x1a), w(0x1b), w(0x6e), w(0x5a), w(0xa0),\
+    w(0x52), w(0x3b), w(0xd6), w(0xb3), w(0x29), w(0xe3), w(0x2f), w(0x84),\
+    w(0x53), w(0xd1), w(0x00), w(0xed), w(0x20), w(0xfc), w(0xb1), w(0x5b),\
+    w(0x6a), w(0xcb), w(0xbe), w(0x39), w(0x4a), w(0x4c), w(0x58), w(0xcf),\
+    w(0xd0), w(0xef), w(0xaa), w(0xfb), w(0x43), w(0x4d), w(0x33), w(0x85),\
+    w(0x45), w(0xf9), w(0x02), w(0x7f), w(0x50), w(0x3c), w(0x9f), w(0xa8),\
+    w(0x51), w(0xa3), w(0x40), w(0x8f), w(0x92), w(0x9d), w(0x38), w(0xf5),\
+    w(0xbc), w(0xb6), w(0xda), w(0x21), w(0x10), w(0xff), w(0xf3), w(0xd2),\
+    w(0xcd), w(0x0c), w(0x13), w(0xec), w(0x5f), w(0x97), w(0x44), w(0x17),\
+    w(0xc4), w(0xa7), w(0x7e), w(0x3d), w(0x64), w(0x5d), w(0x19), w(0x73),\
+    w(0x60), w(0x81), w(0x4f), w(0xdc), w(0x22), w(0x2a), w(0x90), w(0x88),\
+    w(0x46), w(0xee), w(0xb8), w(0x14), w(0xde), w(0x5e), w(0x0b), w(0xdb),\
+    w(0xe0), w(0x32), w(0x3a), w(0x0a), w(0x49), w(0x06), w(0x24), w(0x5c),\
+    w(0xc2), w(0xd3), w(0xac), w(0x62), w(0x91), w(0x95), w(0xe4), w(0x79),\
+    w(0xe7), w(0xc8), w(0x37), w(0x6d), w(0x8d), w(0xd5), w(0x4e), w(0xa9),\
+    w(0x6c), w(0x56), w(0xf4), w(0xea), w(0x65), w(0x7a), w(0xae), w(0x08),\
+    w(0xba), w(0x78), w(0x25), w(0x2e), w(0x1c), w(0xa6), w(0xb4), w(0xc6),\
+    w(0xe8), w(0xdd), w(0x74), w(0x1f), w(0x4b), w(0xbd), w(0x8b), w(0x8a),\
+    w(0x70), w(0x3e), w(0xb5), w(0x66), w(0x48), w(0x03), w(0xf6), w(0x0e),\
+    w(0x61), w(0x35), w(0x57), w(0xb9), w(0x86), w(0xc1), w(0x1d), w(0x9e),\
+    w(0xe1), w(0xf8), w(0x98), w(0x11), w(0x69), w(0xd9), w(0x8e), w(0x94),\
+    w(0x9b), w(0x1e), w(0x87), w(0xe9), w(0xce), w(0x55), w(0x28), w(0xdf),\
+    w(0x8c), w(0xa1), w(0x89), w(0x0d), w(0xbf), w(0xe6), w(0x42), w(0x68),\
+    w(0x41), w(0x99), w(0x2d), w(0x0f), w(0xb0), w(0x54), w(0xbb), w(0x16) }
+
+#define SAES_WPOLY           0x011b
+
+#define saes_b2w(b0, b1, b2, b3) (((uint32_t)(b3) << 24) | \
+    ((uint32_t)(b2) << 16) | ((uint32_t)(b1) << 8) | (b0))
+
+#define saes_f2(x)   ((x<<1) ^ (((x>>7) & 1) * SAES_WPOLY))
+#define saes_f3(x)   (saes_f2(x) ^ x)
+#define saes_h0(x)   (x)
+
+#define saes_u0(p)   saes_b2w(saes_f2(p),          p,          p, saes_f3(p))
+#define saes_u1(p)   saes_b2w(saes_f3(p), saes_f2(p),          p,          p)
+#define saes_u2(p)   saes_b2w(         p, saes_f3(p), saes_f2(p),          p)
+#define saes_u3(p)   saes_b2w(         p,          p, saes_f3(p), saes_f2(p))
+
+__device__ const uint32_t saes_table[4][256] = { saes_data(saes_u0), saes_data(saes_u1), saes_data(saes_u2), saes_data(saes_u3) };
+
+
+
+typedef uint4 uint128m;
+#define GPU_DEBUG
+#define VERUS_KEY_SIZE 8832
+#define VERUS_KEY_SIZE128 552
+#define THREADS 64
+#define INNERLOOP 16
+
+#define AES2_EMU(s0, s1, rci) \
+  aesenc(&s0, &rc[rci],sharedMemory1); \
+  aesenc(&s1, &rc[rci + 1],sharedMemory1); \
+  aesenc(&s0, &rc[rci + 2],sharedMemory1); \
+  aesenc(&s1, &rc[rci + 3],sharedMemory1);
+
+#define AES4(s0, s1, s2, s3, rci) \
+  aesenc(&s0, &rc[rci],sharedMemory1); \
+  aesenc(&s1, &rc[rci + 1],sharedMemory1); \
+  aesenc(&s2, &rc[rci + 2],sharedMemory1); \
+  aesenc(&s3, &rc[rci + 3],sharedMemory1); \
+  aesenc(&s0, &rc[rci + 4], sharedMemory1); \
+  aesenc(&s1, &rc[rci + 5], sharedMemory1); \
+  aesenc(&s2, &rc[rci + 6], sharedMemory1); \
+  aesenc(&s3, &rc[rci + 7], sharedMemory1);
+
+
+#define AES4_LAST(s3, rci) \
+  aesenc(&s3, &rc[rci + 2],sharedMemory1); \
+  aesenc(&s3, &rc[rci + 6], sharedMemory1); \
+
+
+#define TRUNCSTORE(out, s4) \
+  *(uint32_t*)(out + 28) = s4.y;
+
+#define MIX2_EMU(s0, s1) \
+  tmp = _mm_unpacklo_epi32_emu(s0, s1); \
+  s1 = _mm_unpackhi_epi32_emu(s0, s1); \
+  s0 = tmp;
+
+#define MIX4(s0, s1, s2, s3) \
+  tmp  = _mm_unpacklo_epi32_emu(s0, s1); \
+  s0 = _mm_unpackhi_epi32_emu(s0, s1); \
+  s1 = _mm_unpacklo_epi32_emu(s2, s3); \
+  s2 = _mm_unpackhi_epi32_emu(s2, s3); \
+  s3 = _mm_unpacklo_epi32_emu(s0, s2); \
+  s0 = _mm_unpackhi_epi32_emu(s0, s2); \
+  s2 = _mm_unpackhi_epi32_emu(s1, tmp); \
+  s1 = _mm_unpacklo_epi32_emu(s1, tmp);
+
+#define MIX4_LASTBUT1(s0, s1, s2, s3) \
+  tmp  = _mm_unpacklo_epi32_emu(s0, s1); \
+  s1 = _mm_unpacklo_epi32_emu(s2, s3); \
+  s2 = _mm_unpackhi_epi32_emu(s1, tmp); 
+
+
+__host__ void verus_setBlock(uint8_t *blockf, uint32_t *pTargetIn, uint8_t *lkey, int thr_id);
+
+
+__global__ void verus_gpu_hash(uint32_t threads, uint32_t startNonce, uint32_t *resNonce, uint128m * d_key_input, uint128m * d_mid, uint32_t *d_fix_r, uint32_t *d_fix_rex);
+__global__ void verus_gpu_final(uint32_t threads, uint32_t startNonce, uint32_t *resNonce, uint128m * d_key_input, const  uint128m * d_mid);
+__global__ void verus_extra_gpu_prepare(const uint32_t threads, uint128m * d_key_input);
+__global__ void verus_extra_gpu_fix(const uint32_t threads, uint128m * d_key_input, uint32_t *d_fix_r, uint32_t *d_fix_rex);
+
+
+static uint32_t *d_nonces[MAX_GPUS];
+static uint32_t *d_fix_rand[MAX_GPUS];
+static uint32_t *d_fix_randex[MAX_GPUS];
+static uint4 *d_long_keys[MAX_GPUS];
+
+static uint4 *d_mid[MAX_GPUS];
+
+static cudaStream_t streams[MAX_GPUS];
+static uint8_t run[MAX_GPUS];
+
+__device__ __constant__ uint128m vkey[VERUS_KEY_SIZE128];
+__device__ __constant__ uint128m blockhash_half[4];
+__device__ __constant__ uint32_t ptarget[8];
+
+__host__
+void verus_init(int thr_id, uint32_t throughput)
+{
+	//cudaFuncSetCacheConfig(verus_gpu_hash, cudaFuncCachePreferL1);
+	CUDA_SAFE_CALL(cudaMalloc(&d_nonces[thr_id], 1 * sizeof(uint32_t)));
+
+	CUDA_SAFE_CALL(cudaMalloc(&d_long_keys[thr_id], throughput * VERUS_KEY_SIZE));
+	CUDA_SAFE_CALL(cudaMalloc(&d_mid[thr_id], throughput * 16));
+	CUDA_SAFE_CALL(cudaMalloc(&d_fix_rand[thr_id], throughput * sizeof(uint32_t) * 32));
+	CUDA_SAFE_CALL(cudaMalloc(&d_fix_randex[thr_id], throughput * sizeof(uint32_t) * 32));
+
+};
+
+__host__
+void verus_setBlock(uint8_t *blockf, uint32_t *pTargetIn, uint8_t *lkey, int thr_id, uint32_t throughput)
+{
+	CUDA_SAFE_CALL(cudaMemcpyToSymbol(ptarget, (void**)pTargetIn, 8 * sizeof(uint32_t), 0, cudaMemcpyHostToDevice));
+	CUDA_SAFE_CALL(cudaMemcpyToSymbol(blockhash_half, (void**)blockf, 64 * sizeof(uint8_t), 0, cudaMemcpyHostToDevice));
+	CUDA_SAFE_CALL(cudaMemcpyToSymbol(vkey,(void**)lkey, VERUS_KEY_SIZE * sizeof(uint8_t), 0, cudaMemcpyHostToDevice));
+	dim3 grid2(throughput);
+	verus_extra_gpu_prepare << <grid2, 128 >> > (0, d_long_keys[thr_id]); //setup global mem with lots of keys	
+
+};
+__host__
+void verus_hash(int thr_id, uint32_t threads, uint32_t startNonce, uint32_t *resNonces)
+{
+	cudaMemset(d_nonces[thr_id], 0xff, 1 * sizeof(uint32_t));
+	const uint32_t threadsperblock = THREADS;
+	const uint32_t threadsperblock2 = 256;
+
+	dim3 grid((threads + threadsperblock - 1) / threadsperblock);
+	dim3 grid3((threads + threadsperblock2 - 1) / threadsperblock2);
+	dim3 grid2(threads);
+	dim3 block(threadsperblock);
+
+
+	if (run[thr_id] == 0) {
+		cudaStreamCreate(&streams[thr_id]);
+		run[thr_id] = 1;
+	}
+//	verus_extra_gpu_prepare << <grid2, 128 >> > (0, d_long_keys[thr_id]); //setup global mem with lots of keys	
+	verus_gpu_hash << <grid, block, 0, streams[thr_id] >> >(threads, startNonce, d_nonces[thr_id], d_long_keys[thr_id], d_mid[thr_id], d_fix_rand[thr_id], d_fix_randex[thr_id]);
+	verus_gpu_final << <grid3, 256, 0, streams[thr_id] >> >(threads, startNonce, d_nonces[thr_id], d_long_keys[thr_id], d_mid[thr_id]);
+	verus_extra_gpu_fix << <grid2, 32, 0, streams[thr_id] >> > (0, d_long_keys[thr_id], d_fix_rand[thr_id], d_fix_randex[thr_id]); //setup global mem with lots of keys	
+	CUDA_SAFE_CALL(cudaMemcpy(resNonces, d_nonces[thr_id], 1 * sizeof(uint32_t), cudaMemcpyDeviceToHost));
+
+};
+__device__ __forceinline__
+uint32_t xor3x(uint32_t a, uint32_t b, uint32_t c) {
+	uint32_t result;
+#if __CUDA_ARCH__ >= 500 && CUDA_VERSION >= 7050
+	asm("lop3.b32 %0, %1, %2, %3, 0x96;" : "=r"(result) : "r"(a), "r"(b), "r"(c)); //0x96 = 0xF0 ^ 0xCC ^ 0xAA
+#else
+	result = a^b^c;
+#endif
+	return result;
+}
+
+__device__  __forceinline__  uint128m _mm_xor_si128_emu(uint128m a, uint128m b)
+{
+	uint128m result;
+	asm("xor.b32 %0, %1, %2; // xor1" : "=r"(result.x) : "r"(a.x), "r"(b.x));
+	asm("xor.b32 %0, %1, %2; // xor1" : "=r"(result.y) : "r"(a.y), "r"(b.y));
+	asm("xor.b32 %0, %1, %2; // xor1" : "=r"(result.z) : "r"(a.z), "r"(b.z));
+	asm("xor.b32 %0, %1, %2; // xor1" : "=r"(result.w) : "r"(a.w), "r"(b.w));
+	return result;
+
+
+}
+
+
+__device__  __forceinline__  uint32_t XT4(uint32_t b)
+{
+	uint32_t tmp1,tmp2,tmp3;
+	
+	tmp1 = (b << 1) & 0xfefefefe;
+	tmp2 = (b >> 7) & 0x1010101;
+	asm("mul.lo.u32 %0, %1, 27; ": "=r"(tmp3) : "r"(tmp2));
+	asm("xor.b32 %0, %1, %2; // xor1" : "=r"(tmp2) : "r"(tmp1), "r"(tmp3));
+	
+	return tmp2;
+}
+
+__device__  uint128m _mm_clmulepi64_si128_emu(uint128m ai, uint128m bi, int imm)
+{
+	uint64_t a = ((uint64_t*)&ai)[0]; // (0xffffffffull & ai.x) | ((0x00000000ffffffffull & ai.y) << 32);//+ (imm & 1));
+
+	uint64_t b = ((uint64_t*)&bi)[1]; // (0xffffffffull & bi.z) | ((0x00000000ffffffffull & bi.w) << 32);
+	
+//	uint8_t  i; 
+//	uint2 u[8];
+	uint64_t r[2]; //uint128m r;
+	//uint2 tmp;
+
+if(__popcll(a) > __popcll(b)){
+
+a=b;b= ((uint64_t*)&ai)[0];
+}
+r[0] =0; r[1] =0;
+
+uint64_t w = a; int counter=0; int first;
+
+while((first=__clzll(w)+1) !=65 ){
+w <<=(first);
+counter+=(first);
+
+r[0] ^= b << (64 - counter);
+r[1] ^= b >> ((counter));
+};
+
+
+ /*
+//      XCHG(a,b);
+	u[0].x = 0; //000 x b u[0].y = 0;
+}
+     
+	u[1].x = bi.z; //001 x b u[1].y = bi.w; //001 x   
+          
+	u[2].x = u[1].x << 1; //010 x b
+  u[2].y = __funnelshift_l(u[1].x, u[1].y, 1); //010 x b
+     
+	u[3].x = u[2].x ^ bi.z;  //011 x b
+  u[3].y = u[2].y ^ bi.w;  //011 x b
+   
+	u[4].x = u[2].x << 1; //100 x b
+  u[4].y = __funnelshift_l(u[2].x, u[2].y, 1); //010 x b
+   
+	u[5].x = u[4].x ^ bi.z;  //101 x b
+  u[5].y = u[4].y ^ bi.w;  //101 x b
+   
+	u[6].x = u[3].x << 1; //110 x b
+  u[6].y = __funnelshift_l(u[3].x, u[3].y, 1); //010 x b
+   
+	u[7].x = u[6].x ^ bi.z;  //111 x b
+  u[7].y = u[6].y ^ bi.w;  
+					  //Multiply
+	r.x = u[a & 7].x; //first window only affects lower word
+	r.y = u[a & 7].y;
+	r.z = r.w = 0;
+	//#pragma unroll
+	for (i = 3; i < 31; i += 3) {
+		tmp.x = u[a >> i & 7].x;
+    tmp.y = u[a >> i & 7].y;
+		r.x ^= (tmp.x << i) ;
+		r.y ^= __funnelshift_l(tmp.x, tmp.y, i);
+    r.z ^= (	tmp.y >> ( 32 - i));
+
+	}
+ 
+ 	//#pragma unroll
+	for (i = 33; i < 64; i += 3) {
+		tmp.x = u[a >> i & 7].x;
+    tmp.y = u[a >> i & 7].y;
+		r.y ^= (tmp.x << (i - 32 ));
+    r.z ^= __funnelshift_r(tmp.x, tmp.y, (64-i));
+		r.w ^=  tmp.y >> (64 - i);
+	}
+ 
+
+	if ((bi.w ) & 0x80000000)
+	{
+		uint32_t t0 = LIMMY_R(ai.x, ai.y, 1);
+		uint32_t t1 = ai.y >> 1;
+		r.z ^= (t0 & 0xDB6DB6DB); //0, 21x 110
+		r.w ^= (t1 & 0x36DB6DB6); //0x6DB6DB6DB6DB6DB6 -> 0x36DB6DB6DB6DB6DB after >>1
+	}
+	if ((bi.w ) &  0x40000000)
+	{
+		uint32_t t0 = LIMMY_R(ai.x, ai.y, 2);
+		uint32_t t1 = ai.y >> 2;
+		r.z ^= (t0 & 0x49249249); //0, 21x 100
+		r.w ^= (t1 & 0x12492492); //0x4924924924924924 -> 0x1249249249249249 after >>2
+	}
+*/
+	return ((uint128m*)&r)[0];
+}
+
+__device__  __forceinline__ uint128m _mm_clmulepi64_si128_emu2(uint128m ai)
+{
+	uint64_t a = ((uint64_t*)&ai)[1];
+
+	//uint64_t b = 27 ;
+	uint8_t  i; //window size s = 4,
+				//uint64_t two_s = 16; //2^s
+				//uint64_t smask = 15; //s 15 
+	uint8_t u[8];
+	uint128m r;
+	uint64_t tmp;
+	//Precomputation
+
+	//#pragma unroll
+	u[0] = 0;  //000 x b
+	u[1] = 27;  //001 x b
+	u[2] = 54; // u[1] << 1; //010 x b
+	u[3] = 45;  //011 x b
+	u[4] = 108; //100 x b
+	u[5] = 119;  //101 x b
+	u[6] = 90; //110 x b
+	u[7] = 65;  //111 x b
+					  //Multiply
+	((uint64_t*)&r)[0] = u[a & 7]; //first window only affects lower word
+
+	r.z = r.w = 0;
+	//#pragma unroll
+	for (i = 3; i < 64; i += 3) {
+		tmp = u[a >> i & 7];
+		r.x ^= (tmp << i) & 0xffffffff;
+		r.y ^= ((tmp << i) & 0xffffffff00000000) >> 32;
+		//	((uint64_t*)&r)[1] ^= tmp >> (64 - i);
+		r.z ^= (tmp >> (64 - i)) & 0xffffffff;
+		r.w ^= ((tmp >> (64 - i)) & 0xffffffff00000000) >> 32;
+	}
+
+	return r;
+}
+
+#define _mm_load_si128_emu(p) (*(uint128m*)(p));
+
+#define _mm_cvtsi128_si64_emu(p) (((int64_t *)&p)[0]);
+
+#define _mm_cvtsi128_si32_emu(p) (((int32_t *)&a)[0]);
+
+
+__device__  void _mm_unpackboth_epi32_emu(uint128m &a, uint128m &b)
+{
+	uint64_t value;
+
+	asm("mov.b64 %0, {%1, %2}; ": "=l"(value) : "r"(a.z), "r"(a.y));
+	asm("mov.b64 {%0, %1}, %2; ": "=r"(a.y), "=r"(a.z) : "l"(value));
+
+	asm("mov.b64 %0, {%1, %2}; ": "=l"(value) : "r"(b.x), "r"(a.y));
+	asm("mov.b64 {%0, %1}, %2; ": "=r"(a.y), "=r"(b.x) : "l"(value));
+
+	asm("mov.b64 %0, {%1, %2}; ": "=l"(value) : "r"(b.z), "r"(a.w));
+	asm("mov.b64 {%0, %1}, %2; ": "=r"(a.w), "=r"(b.z) : "l"(value));
+	
+	asm("mov.b64 %0, {%1, %2}; ": "=l"(value) : "r"(b.y), "r"(a.w));
+	asm("mov.b64 {%0, %1}, %2; ": "=r"(a.w), "=r"(b.y) : "l"(value));
+}
+
+
+__device__  __forceinline__ uint128m _mm_unpacklo_epi32_emu(uint128m a, uint128m b)
+{
+
+	//uint4 t;
+
+//	t.x = a.x;
+	a.z = a.y;
+	a.y = b.x;
+	a.w = b.y;
+	return a;
+}
+
+__device__  __forceinline__ uint128m _mm_unpackhi_epi32_emu(uint128m a, uint128m b)
+{
+
+	//uint4 t;
+	b.x = a.z;
+	b.y = b.z;
+	b.z = a.w;
+	//t.w = b.w;
+
+	return b;
+}
+
+
+__device__   __forceinline__ void aesenc(uint4 * __restrict__ ptr, const uint128m * __restrict__ key, uint32_t * __restrict__ t)
+{
+//#define XT(x) (((x) << 1) ^ (((x) >> 7) ? 0x1b : 0))
+
+//#define XT4(x) ((((x) << 1) & 0xfefefefe) ^ ((((x) >> 31) & 1) ? 0x1b000000 : 0)^ ((((x) >> 23)&1) ? 0x001b0000 : 0)^ ((((x) >> 15)&1) ? 0x00001b00 : 0)^ ((((x) >> 7)&1) ? 0x0000001b : 0))
+	uint32_t x0 = ptr[0].x;
+	uint32_t x1 = ptr[0].y;
+	uint32_t x2 = ptr[0].z;
+	uint32_t x3 = ptr[0].w;
+
+	uint32_t y0 = t[x0 & 0xff]; x0 >>= 8;
+	uint32_t y1 = t[x1 & 0xff]; x1 >>= 8;
+	uint32_t y2 = t[x2 & 0xff]; x2 >>= 8;
+	uint32_t y3 = t[x3 & 0xff]; x3 >>= 8;
+	t += 256;
+
+	y0 ^= t[x1 & 0xff]; x1 >>= 8;
+	y1 ^= t[x2 & 0xff]; x2 >>= 8;
+	y2 ^= t[x3 & 0xff]; x3 >>= 8;
+	y3 ^= t[x0 & 0xff]; x0 >>= 8;
+	t += 256;
+
+	y0 ^= t[x2 & 0xff]; x2 >>= 8;
+	y1 ^= t[x3 & 0xff]; x3 >>= 8;
+	y2 ^= t[x0 & 0xff]; x0 >>= 8;
+	y3 ^= t[x1 & 0xff]; x1 >>= 8;
+	t += 256;
+
+	y0 ^= t[x3];
+	y1 ^= t[x0];
+	y2 ^= t[x1];
+	y3 ^= t[x2];
+
+	ptr[0].x = y0 ^ key[0].x;
+	ptr[0].y = y1 ^ key[0].y;
+	ptr[0].z = y2 ^ key[0].z;
+	ptr[0].w = y3 ^ key[0].w;
+
+}
+
+
+__device__  __forceinline__ uint128m _mm_cvtsi32_si128_emu(uint32_t lo)
+{
+	uint128m result = { 0 };
+	result.x= lo;
+
+	return result;
+}
+__device__  __forceinline__ uint128m _mm_cvtsi64_si128_emu(uint64_t lo)
+{
+	uint128m result = {0};
+	((uint64_t *)&result)[0] = lo;
+	//((uint64_t *)&result)[1] = 0;
+	return result;
+}
+__device__  __forceinline__ uint128m _mm_set_epi64x_emu(uint64_t hi, uint64_t lo)
+{
+	uint128m result;
+	((uint64_t *)&result)[0] = lo;
+	((uint64_t *)&result)[1] = hi;
+	return result;
+}
+__device__ __forceinline__ uint128m _mm_shuffle_epi8_emu(uint128m b)
+{
+	uint128m result = { 0 };
+	const uint128m M = { 0x2d361b00,0x415a776c,0xf5eec3d8,0x9982afb4 };
+	const uint128m Q = { 0x80808080, 0x80808080, 0x80808080, 0x80808080 };
+	const uint128m W = b & Q;
+
+
+#pragma unroll
+	for (int i = 0; i < 8; i++)
+	{
+		if (!((uint8_t *)&W)[i])
+		{
+		((uint8_t *)&result)[i] = ((uint8_t *)&M)[((uint8_t *)&b)[i] & 0xf];
+		}
+	}
+
+	return result;
+}
+
+
+
+__device__  __forceinline__ uint128m _mm_srli_si128_emu(uint128m input, int imm8)
+{
+	//we can cheat here as its an 8 byte shift just copy the 64bits
+	uint128m temp;
+	((uint64_t*)&temp)[0] = ((uint64_t*)&input)[1];
+	((uint64_t*)&temp)[1] = 0;
+
+
+	return temp;
+}
+
+
+
+__device__  uint128m _mm_mulhrs_epi16_emu(uint128m _a, uint128m _b)
+{
+	int16_t result[8];
+
+	int32_t po;
+	int16_t *a = (int16_t*)&_a, *b = (int16_t*)&_b;
+#pragma nounroll
+	for (int i = 0; i < 8; i++)
+	{
+		asm("mad.lo.s32 %0, %1, %2, 16384; ": "=r"(po) : "r"((int32_t)a[i]), "r"((int32_t)b[i]));
+
+		result[i] = po >> 15;
+	//	result[i] = (int16_t)((((int32_t)(a[i]) * (int32_t)(b[i])) + 0x4000) >> 15);
+	
+	}
+	return *(uint128m *)result;
+}
+
+
+__device__  __forceinline__ void case_0(uint128m &prand, uint128m &prandex, const  uint128m *pbuf,
+	uint64_t selector, uint128m &acc)
+{
+	const uint128m temp1 = prandex;
+
+	const uint128m temp2 = _mm_load_si128_emu(pbuf - (((selector & 1) << 1) - 1));
+
+
+	const uint128m add1 = _mm_xor_si128_emu(temp1, temp2);
+
+	const uint128m clprod1 = _mm_clmulepi64_si128_emu(add1, add1, 0x10);
+	acc = _mm_xor_si128_emu(clprod1, acc);
+
+	const uint128m tempa1 = _mm_mulhrs_epi16_emu(acc, temp1);
+	const uint128m tempa2 = _mm_xor_si128_emu(tempa1, temp1);
+
+	const uint128m temp12 = prand;
+	prand = tempa2;
+
+
+	const uint128m temp22 = _mm_load_si128_emu(pbuf);
+	const uint128m add12 = _mm_xor_si128_emu(temp12, temp22);
+	const uint128m clprod12 = _mm_clmulepi64_si128_emu(add12, add12, 0x10);
+	acc = _mm_xor_si128_emu(clprod12, acc);
+
+	const uint128m tempb1 = _mm_mulhrs_epi16_emu(acc, temp12);
+	const uint128m tempb2 = _mm_xor_si128_emu(tempb1, temp12);
+	prandex = tempb2;
+
+}
+
+__device__  __forceinline__ void case_4(uint128m &prand, uint128m &prandex, const  uint128m *pbuf,
+	uint64_t selector, uint128m &acc)
+{
+	const uint128m temp1 = prand;
+	const uint128m temp2 = _mm_load_si128_emu(pbuf);
+	const uint128m add1 = _mm_xor_si128_emu(temp1, temp2);
+	const uint128m clprod1 = _mm_clmulepi64_si128_emu(add1, add1, 0x10);
+	acc = _mm_xor_si128_emu(clprod1, acc);
+	const uint128m clprod2 = _mm_clmulepi64_si128_emu(temp2, temp2, 0x10);
+	acc = _mm_xor_si128_emu(clprod2, acc);
+
+	const uint128m tempa1 = _mm_mulhrs_epi16_emu(acc, temp1);
+	const uint128m tempa2 = _mm_xor_si128_emu(tempa1, temp1);
+
+	const uint128m temp12 = prandex;
+	prandex = tempa2;
+
+	const uint128m temp22 = _mm_load_si128_emu(pbuf - (((selector & 1) << 1) - 1));
+	const uint128m add12 = _mm_xor_si128_emu(temp12, temp22);
+	acc = _mm_xor_si128_emu(add12, acc);
+
+	const uint128m tempb1 = _mm_mulhrs_epi16_emu(acc, temp12);
+	const uint128m tempb2 = _mm_xor_si128_emu(tempb1, temp12);
+	prand = tempb2;
+}
+
+__device__  void case_8(uint128m &prand, uint128m &prandex, const  uint128m *pbuf,
+	uint64_t selector, uint128m &acc)
+{
+	const uint128m temp1 = prandex;
+	const uint128m temp2 = _mm_load_si128_emu(pbuf);
+	const uint128m add1 = _mm_xor_si128_emu(temp1, temp2);
+	acc = _mm_xor_si128_emu(add1, acc);
+
+	const uint128m tempa1 = _mm_mulhrs_epi16_emu(acc, temp1);
+	const uint128m tempa2 = _mm_xor_si128_emu(tempa1, temp1);
+
+	const uint128m temp12 = prand;
+	prand = tempa2;
+
+	const uint128m temp22 = _mm_load_si128_emu(pbuf - (((selector & 1) << 1) - 1));
+	const uint128m add12 = _mm_xor_si128_emu(temp12, temp22);
+	const uint128m clprod12 = _mm_clmulepi64_si128_emu(add12, add12, 0x10);
+	acc = _mm_xor_si128_emu(clprod12, acc);
+	const uint128m clprod22 = _mm_clmulepi64_si128_emu(temp22, temp22, 0x10);
+	acc = _mm_xor_si128_emu(clprod22, acc);
+
+	const uint128m tempb1 = _mm_mulhrs_epi16_emu(acc, temp12);
+	const uint128m tempb2 = _mm_xor_si128_emu(tempb1, temp12);
+	prandex = tempb2;
+}
+
+__device__ void case_0c(uint128m &prand, uint128m &prandex, const  uint128m *pbuf,
+	uint64_t selector, uint128m &acc)
+{
+	const uint128m temp1 = prand;
+	const uint128m temp2 = _mm_load_si128_emu(pbuf - (((selector & 1) << 1) - 1));
+	const uint128m add1 = _mm_xor_si128_emu(temp1, temp2);
+
+	// cannot be zero here
+	const int32_t divisor = ((uint32_t*)&selector)[0];
+
+	acc = _mm_xor_si128_emu(add1, acc);
+
+	int64_t dividend = _mm_cvtsi128_si64_emu(acc);
+	int64_t tmpmod = dividend % divisor;
+	const uint128m modulo = _mm_cvtsi32_si128_emu(tmpmod);
+	acc = _mm_xor_si128_emu(modulo, acc);
+
+	const uint128m tempa1 = _mm_mulhrs_epi16_emu(acc, temp1);
+	const uint128m tempa2 = _mm_xor_si128_emu(tempa1, temp1);
+	dividend &= 1;
+	if (dividend)
+	{
+		const uint128m temp12 = prandex;
+		prandex = tempa2;
+
+		const uint128m temp22 = _mm_load_si128_emu(pbuf);
+		const uint128m add12 = _mm_xor_si128_emu(temp12, temp22);
+		const uint128m clprod12 = _mm_clmulepi64_si128_emu(add12, add12, 0x10);
+		acc = _mm_xor_si128_emu(clprod12, acc);
+		const uint128m clprod22 = _mm_clmulepi64_si128_emu(temp22, temp22, 0x10);
+		acc = _mm_xor_si128_emu(clprod22, acc);
+
+		const uint128m tempb1 = _mm_mulhrs_epi16_emu(acc, temp12);
+		const uint128m tempb2 = _mm_xor_si128_emu(tempb1, temp12);
+		prand = tempb2;
+	}
+	else
+	{
+		const uint128m tempb3 = prandex;
+		prandex = tempa2;
+		prand = tempb3;
+	}
+}
+__device__ void case_10(uint128m &prand, uint128m &prandex, const  uint128m *pbuf,
+	uint64_t selector, uint128m &acc, uint128m *randomsource, uint32_t prand_idx, uint32_t *sharedMemory1)
+{			// a few AES operations
+			uint128m rc[12];
+
+			rc[0] = prand; 
+
+	//uint128m *rc = &randomsource[prand_idx];
+			rc[1] = randomsource[prand_idx + 1];
+		rc[2] = randomsource[prand_idx + 2];
+	rc[3] = randomsource[prand_idx + 3];
+	rc[4] = randomsource[prand_idx + 4];
+	rc[5] = randomsource[prand_idx + 5];
+	rc[6] = randomsource[prand_idx + 6];
+	rc[7] = randomsource[prand_idx + 7];
+	rc[8] = randomsource[prand_idx + 8];
+	rc[9] = randomsource[prand_idx + 9];
+	rc[10] = randomsource[prand_idx + 10];
+	rc[11] = randomsource[prand_idx + 11];
+	uint128m tmp;
+
+	uint128m temp1 = _mm_load_si128_emu(pbuf - (((selector & 1) << 1) - 1));
+	uint128m temp2 = _mm_load_si128_emu(pbuf);
+
+	AES2_EMU(temp1, temp2, 0);
+	MIX2_EMU(temp1, temp2);
+
+
+	AES2_EMU(temp1, temp2, 4);
+	MIX2_EMU(temp1, temp2);
+
+	AES2_EMU(temp1, temp2, 8);
+	MIX2_EMU(temp1, temp2);
+
+
+	acc = _mm_xor_si128_emu(temp1, acc);
+	acc = _mm_xor_si128_emu(temp2, acc);
+
+	const uint128m tempa1 = prand;
+	const uint128m tempa2 = _mm_mulhrs_epi16_emu(acc, tempa1);
+	const uint128m tempa3 = _mm_xor_si128_emu(tempa1, tempa2);
+
+	const uint128m tempa4 = prandex;
+	prandex = tempa3;
+	prand = tempa4;
+}
+__device__ void case_14(uint128m &prand, uint128m &prandex, const  uint128m *pbuf,
+	uint64_t selector, uint128m &acc, uint128m *randomsource, uint32_t prand_idx, uint32_t *sharedMemory1)
+{
+	// we'll just call this one the monkins loop, inspired by Chris
+	const uint128m *buftmp = pbuf - (((selector & 1) << 1) - 1);
+	uint128m tmp; // used by MIX2
+
+	uint64_t rounds = selector >> 61; // loop randomly between 1 and 8 times
+	uint128m *rc = &randomsource[prand_idx];
+
+
+	uint64_t aesround = 0;
+	uint128m onekey;
+	uint64_t loop_c;
+
+	for (int i = 0; i<8;i++)
+	{
+		if (rounds <= 8) {
+			loop_c = selector & (0x10000000 << rounds);
+			if (loop_c)
+			{
+				onekey = _mm_load_si128_emu(rc++);
+				const uint128m temp2 = _mm_load_si128_emu(rounds & 1 ? pbuf : buftmp);
+				const uint128m add1 = _mm_xor_si128_emu(onekey, temp2);
+				const uint128m clprod1 = _mm_clmulepi64_si128_emu(add1, add1, 0x10);
+				acc = _mm_xor_si128_emu(clprod1, acc);
+			}
+			else
+			{
+				onekey = _mm_load_si128_emu(rc++);
+				uint128m temp2 = _mm_load_si128_emu(rounds & 1 ? buftmp : pbuf);
+
+				const uint64_t roundidx = aesround++ << 2;
+				AES2_EMU(onekey, temp2, roundidx);
+
+				MIX2_EMU(onekey, temp2);
+
+				acc = _mm_xor_si128_emu(onekey, acc);
+				acc = _mm_xor_si128_emu(temp2, acc);
+
+			}
+		}
+ (rounds--);
+	} 
+
+	const uint128m tempa1 = (prand);
+	const uint128m tempa2 = _mm_mulhrs_epi16_emu(acc, tempa1);
+	const uint128m tempa3 = _mm_xor_si128_emu(tempa1, tempa2);
+
+	const uint128m tempa4 = (prandex);
+	prandex = tempa3;
+	prand = tempa4;
+}
+
+__device__ void __forceinline__  case_18(uint128m &prand, uint128m &prandex, const  uint128m *pbuf,
+	uint64_t selector, uint128m &acc)
+{
+	const uint128m temp1 = _mm_load_si128_emu(pbuf - (((selector & 1) << 1) - 1));
+	const uint128m temp2 = (prand);
+	const uint128m add1 = _mm_xor_si128_emu(temp1, temp2);
+	const uint128m clprod1 = _mm_clmulepi64_si128_emu(add1, add1, 0x10);
+	acc = _mm_xor_si128_emu(clprod1, acc);
+
+	const uint128m tempa1 = _mm_mulhrs_epi16_emu(acc, temp2);
+	const uint128m tempa2 = _mm_xor_si128_emu(tempa1, temp2);
+
+	const uint128m tempb3 = (prandex);
+	prandex = tempa2;
+	prand = tempb3;
+}
+
+__device__  __forceinline__ void case_1c(uint128m &prand, uint128m &prandex, const  uint128m *pbuf,
+	uint64_t selector, uint128m &acc)
+{
+	const uint128m temp1 = _mm_load_si128_emu(pbuf);
+	const uint128m temp2 = (prandex);
+	const uint128m add1 = _mm_xor_si128_emu(temp1, temp2);
+	const uint128m clprod1 = _mm_clmulepi64_si128_emu(add1, add1, 0x10);
+	acc = _mm_xor_si128_emu(clprod1, acc);
+
+
+	const uint128m tempa1 = _mm_mulhrs_epi16_emu(acc, temp2);
+	const uint128m tempa2 = _mm_xor_si128_emu(tempa1, temp2);
+	const uint128m tempa3 = (prand);
+
+
+	prand = tempa2;
+
+	acc = _mm_xor_si128_emu(tempa3, acc);
+
+	const uint128m tempb1 = _mm_mulhrs_epi16_emu(acc, tempa3);
+	const uint128m tempb2 = _mm_xor_si128_emu(tempb1, tempa3);
+	prandex = tempb2;
+}
+
+
+
+__device__ __forceinline__ uint128m __verusclmulwithoutreduction64alignedrepeatgpu(uint128m * __restrict__ randomsource, const  uint128m *  __restrict__  buf ,
+	 uint32_t *  __restrict__ sharedMemory1, uint32_t *  __restrict__ d_fix_r, uint32_t *  __restrict__ d_fix_rex)
+{
+    uint128m const *pbuf;
+	//keyMask >>= 4;
+	uint128m acc = vkey[513];
+	
+	
+	// divide key mask by 32 from bytes to uint128m
+	
+	uint16_t prand_idx, prandex_idx;
+	uint64_t selector;
+	uint128m prand;
+	uint128m prandex;
+	prand_idx = ((acc.x >> 5) & 511);
+	prandex_idx = ((acc.y) & 511);
+
+	prand = vkey[prand_idx];
+	prandex = vkey[prandex_idx];
+//#pragma unroll
+	for (uint8_t i = 0; i < 32; i++)
+	{
+		
+		selector = _mm_cvtsi128_si64_emu(acc);
+		if (i > 0) {
+		prand_idx = ((acc.x >> 5) & 511);
+		prandex_idx = ((acc.y) & 511);
+
+		
+		// get two random locations in the key, which will be mutated and swapped
+			prand = randomsource[prand_idx];
+			prandex = randomsource[prandex_idx];
+			
+		}
+
+		pbuf = buf + (acc.x & 3);
+		uint8_t case_v;
+		case_v = selector &  0x1cu;
+
+		
+		if(case_v == 0)
+		{
+			case_0(prand, prandex, pbuf, selector, acc);
+		}
+		else if (case_v == 4)
+		{
+			case_4(prand, prandex, pbuf, selector, acc);
+		}
+		else if (case_v == 8)
+		{
+			case_8(prand, prandex, pbuf, selector, acc);
+			
+		}
+		else if (case_v == 0xc)
+		{
+			case_0c(prand, prandex, pbuf, selector, acc);
+
+		}
+			
+		else if (case_v == 0x10)
+		{
+			case_10(prand, prandex, pbuf, selector, acc, randomsource, prand_idx, sharedMemory1);
+
+
+		}
+		
+		else if (case_v == 0x14)
+		{
+			case_14(prand, prandex, pbuf, selector, acc, randomsource, prand_idx, sharedMemory1);
+
+		}
+
+
+		else if(case_v == 0x18)
+		{
+			case_18(prand, prandex, pbuf, selector, acc);
+			
+		}
+		else 
+		{
+			case_1c(prand, prandex, pbuf, selector, acc);
+		}	
+		d_fix_r[i] = prand_idx;
+		d_fix_rex[i] = prandex_idx;
+		 randomsource[prand_idx] = prand;
+		 randomsource[prandex_idx] = prandex;
+		 
+	}
+
+	return acc;
+}
+
+
+__device__   __forceinline__  uint32_t haraka512_port_keyed2222(uint128m * __restrict__  in, uint128m * __restrict__  rc, uint32_t * __restrict__  sharedMemory1)
+{
+	uint128m s1,s2,s3,s4, tmp;
+
+	s1 = in[0];
+	s2 = in[1];
+	s3 = in[2];
+	s4 = in[3];
+
+	AES4(s1, s2, s3, s4, 0);
+	MIX4(s1, s2, s3, s4);
+
+	AES4(s1, s2, s3, s4, 8);
+	MIX4(s1, s2, s3, s4);
+
+	AES4(s1, s2, s3, s4, 16);
+	MIX4(s1, s2, s3, s4);
+
+	AES4(s1, s2, s3, s4, 24);
+	MIX4_LASTBUT1(s1, s2, s3, s4);
+
+
+	AES4_LAST(s3, 32);
+
+	return s3.z ^ in[3].y;
+
+}
+
+__device__   __forceinline__ uint64_t precompReduction64(uint128m A) {
+
+
+	//static const uint128m M = { 0x2d361b00,0x415a776c,0xf5eec3d8,0x9982afb4 };
+	// const uint128m tmp = { 27 };
+	// A.z = 0;
+	//tmp.x = 27u;
+	uint128m Q2 = _mm_clmulepi64_si128_emu2(A);
+	uint128m Q3 = _mm_shuffle_epi8_emu(_mm_srli_si128_emu(Q2, 8));
+
+	//uint128m Q4 = _mm_xor_si128_emu(Q2, A);
+	uint128m final;
+	final.x = xor3(A.x, Q2.x, Q3.x);
+	final.y = xor3(A.y, Q2.y, Q3.y);
+
+	return _mm_cvtsi128_si64_emu(final);/// WARNING: HIGH 64 BITS SHOULD BE ASSUMED TO CONTAIN GARBAGE
+}
+
+
+
+__global__ __launch_bounds__(THREADS, 1)
+void verus_gpu_hash(const uint32_t threads, const uint32_t startNonce, uint32_t * __restrict__ resNonce,
+	uint128m * __restrict__ d_key_input, uint128m * __restrict__ d_mid, uint32_t * __restrict__  d_fix_r, uint32_t *__restrict__  d_fix_rex)
+{
+	const uint32_t thread = (blockDim.x * blockIdx.x + threadIdx.x);
+	uint128m mid; // , biddy[VERUS_KEY_SIZE128];
+	uint128m s[4];
+
+	const uint32_t nounce = startNonce + thread;
+
+	__shared__ uint32_t sharedMemory1[4][256];
+	__shared__ uint32_t sharedrand[32 * THREADS];
+	__shared__ uint32_t sharedrandex[32 * THREADS];
+
+	//uint32_t save_rand[32] = { 0 };
+	//uint32_t save_randex[32] = { 0 };
+
+	s[0] = blockhash_half[0];
+	s[1] = blockhash_half[1];
+	s[2] = blockhash_half[2];
+	s[3] = blockhash_half[3];
+
+
+	sharedMemory1[0][threadIdx.x] = saes_table[0][threadIdx.x];// copy sbox to shared mem
+	sharedMemory1[0][threadIdx.x + 64] = saes_table[0][threadIdx.x + 64];// copy sbox to shared mem
+	sharedMemory1[0][threadIdx.x + 128] = saes_table[0][threadIdx.x + 128];// copy sbox to shared mem
+	sharedMemory1[0][threadIdx.x + 192] = saes_table[0][threadIdx.x + 192];// copy sbox to shared mem
+
+	sharedMemory1[1][threadIdx.x] = saes_table[1][threadIdx.x];// copy sbox to shared mem
+	sharedMemory1[1][threadIdx.x + 64] = saes_table[1][threadIdx.x + 64];// copy sbox to shared mem
+	sharedMemory1[1][threadIdx.x + 128] = saes_table[1][threadIdx.x + 128];// copy sbox to shared mem
+	sharedMemory1[1][threadIdx.x + 192] = saes_table[1][threadIdx.x + 192];// copy sbox to shared mem
+
+	sharedMemory1[2][threadIdx.x] = saes_table[2][threadIdx.x];// copy sbox to shared mem
+	sharedMemory1[2][threadIdx.x + 64] = saes_table[2][threadIdx.x + 64];// copy sbox to shared mem
+	sharedMemory1[2][threadIdx.x + 128] = saes_table[2][threadIdx.x + 128];// copy sbox to shared mem
+	sharedMemory1[2][threadIdx.x + 192] = saes_table[2][threadIdx.x + 192];// copy sbox to shared mem
+
+	sharedMemory1[3][threadIdx.x] = saes_table[3][threadIdx.x];// copy sbox to shared mem
+	sharedMemory1[3][threadIdx.x + 64] = saes_table[3][threadIdx.x + 64];// copy sbox to shared mem
+	sharedMemory1[3][threadIdx.x + 128] = saes_table[3][threadIdx.x + 128];// copy sbox to shared mem
+	sharedMemory1[3][threadIdx.x + 192] = saes_table[3][threadIdx.x + 192];// copy sbox to shared mem
+
+	__syncthreads();
+	s[2].x = nounce;
+
+	
+
+	mid = __verusclmulwithoutreduction64alignedrepeatgpu(&d_key_input[VERUS_KEY_SIZE128 * thread], s, sharedMemory1[0], sharedrand + (threadIdx.x * 32), sharedrandex + (threadIdx.x * 32));
+	mid.x  ^= 0x00010000;
+	d_mid[thread] = mid;
+
+#pragma unroll
+	for (int i = 0; i < 32; i++)
+	{
+		d_fix_r[(thread * 32) + i] = sharedrand[(threadIdx.x * 32)+i];
+		d_fix_rex[(thread * 32) + i] = sharedrandex[(threadIdx.x * 32) + i];
+	}
+}
+	__global__ __launch_bounds__(256, 1)
+		void verus_gpu_final(const uint32_t threads, const uint32_t startNonce, uint32_t * __restrict__ resNonce,
+			uint128m * __restrict__  d_key_input, const uint128m * __restrict__ d_mid)
+	{
+		const uint32_t thread = (blockDim.x * blockIdx.x + threadIdx.x);
+		uint64_t acc = precompReduction64(d_mid[thread]);;
+		//uint128m wizz = d_mid[thread];
+
+		const uint32_t nounce = startNonce + thread;
+		uint32_t hash;
+
+		uint128m s[4];
+		__shared__ uint32_t sharedMemory1[4][256];
+	//	sharedMemory1[threadIdx.x] = sbox[threadIdx.x];// copy sbox to shared mem
+		sharedMemory1[0][threadIdx.x] = saes_table[0][threadIdx.x];// copy sbox to shared mem
+
+		sharedMemory1[1][threadIdx.x] = saes_table[1][threadIdx.x];// copy sbox to shared mem
+
+		sharedMemory1[2][threadIdx.x] = saes_table[2][threadIdx.x];// copy sbox to shared mem
+
+
+		sharedMemory1[3][threadIdx.x] = saes_table[3][threadIdx.x];// copy sbox to shared mem
+
+
+
+		s[0] = blockhash_half[0];
+		s[1] = blockhash_half[1];
+		s[2] = blockhash_half[2];
+		s[3] = blockhash_half[3];
+		__syncthreads();
+
+	((uint32_t *)&s)[8] = nounce;
+	memcpy(((uint8_t*)&s) + 47, &acc, 8);
+	memcpy(((uint8_t*)&s) + 55, &acc, 8);
+	memcpy(((uint8_t*)&s) + 63, &acc, 1);
+	//uint64_t mask = 8191 >> 4;
+	acc &= 511;
+	
+	//haraka512_port_keyed((unsigned char*)hash, (const unsigned char*)s, (const unsigned char*)(biddy + mask), sharedMemory1, nounce);
+	hash = haraka512_port_keyed2222(s, (&d_key_input[VERUS_KEY_SIZE128 * thread] + acc), sharedMemory1[0]);
+	if (hash < ptarget[7]) { 
+		
+		resNonce[0] = nounce;
+
+	}
+
+
+};
+
+__global__ __launch_bounds__(128, 1)
+void verus_extra_gpu_prepare(const uint32_t threads, uint128m * d_key_input)
+{
+
+	d_key_input[(blockIdx.x * VERUS_KEY_SIZE128) + threadIdx.x] = vkey[threadIdx.x];
+	d_key_input[(blockIdx.x * VERUS_KEY_SIZE128) + threadIdx.x + 128 ] = vkey[threadIdx.x + 128];
+	d_key_input[(blockIdx.x * VERUS_KEY_SIZE128) + threadIdx.x + 256 ] = vkey[threadIdx.x + 256];
+	d_key_input[(blockIdx.x * VERUS_KEY_SIZE128) + threadIdx.x + 384 ] = vkey[threadIdx.x + 384];
+	if (threadIdx.x < 40)
+		d_key_input[(blockIdx.x * VERUS_KEY_SIZE128) + threadIdx.x + 512 ] = vkey[threadIdx.x + 512];
+
+}
+
+__global__ __launch_bounds__(32, 1)
+void verus_extra_gpu_fix(const uint32_t threads, uint128m * __restrict__ d_key_input, uint32_t *d_fix_r, uint32_t *d_fix_rex)
+{
+	
+	d_key_input[(blockIdx.x * VERUS_KEY_SIZE128) + d_fix_r[(blockIdx.x * 32) + threadIdx.x]] = vkey[d_fix_r[(blockIdx.x * 32) +threadIdx.x]];
+	d_key_input[(blockIdx.x * VERUS_KEY_SIZE128) + d_fix_rex[(blockIdx.x * 32) + threadIdx.x]] = vkey[d_fix_rex[(blockIdx.x * 32) + threadIdx.x]];
+	
+}